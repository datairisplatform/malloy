--- conflicted
+++ resolved
@@ -5,12 +5,8 @@
 
   measure: airport_count is count()
 
-<<<<<<< HEAD
   dimension: name is concat(code, ' - ', full_name)
-  dimension: faa_region_name is faa_region:
-=======
   dimension: faa_region_name is faa_region ?
->>>>>>> 6d525092
     pick 'Southwest' when 'ASW'
     pick 'Northwest Mountain' when 'ANM'
     pick 'Eastern' when 'AEA'
