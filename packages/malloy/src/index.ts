/*
 * Copyright 2023 Google LLC
 *
 * Permission is hereby granted, free of charge, to any person obtaining
 * a copy of this software and associated documentation files
 * (the "Software"), to deal in the Software without restriction,
 * including without limitation the rights to use, copy, modify, merge,
 * publish, distribute, sublicense, and/or sell copies of the Software,
 * and to permit persons to whom the Software is furnished to do so,
 * subject to the following conditions:
 *
 * The above copyright notice and this permission notice shall be
 * included in all copies or substantial portions of the Software.
 *
 * THE SOFTWARE IS PROVIDED "AS IS", WITHOUT WARRANTY OF ANY KIND,
 * EXPRESS OR IMPLIED, INCLUDING BUT NOT LIMITED TO THE WARRANTIES OF
 * MERCHANTABILITY, FITNESS FOR A PARTICULAR PURPOSE AND NONINFRINGEMENT.
 * IN NO EVENT SHALL THE AUTHORS OR COPYRIGHT HOLDERS BE LIABLE FOR ANY
 * CLAIM, DAMAGES OR OTHER LIABILITY, WHETHER IN AN ACTION OF CONTRACT,
 * TORT OR OTHERWISE, ARISING FROM, OUT OF OR IN CONNECTION WITH THE
 * SOFTWARE OR THE USE OR OTHER DEALINGS IN THE SOFTWARE.
 */

export {
  DuckDBDialect,
  StandardSQLDialect,
  PostgresDialect,
<<<<<<< HEAD
  SnowflakeDialect,
=======
  registerDialect,
>>>>>>> 9e41f212
} from './dialect';
// TODO tighten up exports
export type {
  QueryDataRow,
  // Currently needed only by tests
  Fragment,
  // Needed for DB
  StructDef,
  StructRelationship,
  NamedStructDefs,
  MalloyQueryData,
  AtomicFieldType as AtomicFieldTypeInner,
  DateUnit,
  ExtractUnit,
  TimestampUnit,
  TimeFieldType,
  QueryData,
  QueryValue,
  FieldTypeDef,
  Expr,
  DialectFragment,
  TimeValue,
  // Needed for drills in render
  FilterExpression,
  SQLBlock,
  // Used in Composer Demo
  FieldAtomicDef,
  FieldDef,
  FilteredAliasedName,
  PipeSegment,
  QueryFieldDef,
  TurtleDef,
  SearchValueMapResult,
  SearchIndexResult,
  ModelDef,
  Query,
  QueryRunStats,
  NamedQuery,
  NamedModelObject,
  ExpressionType,
  FunctionDef,
  FunctionOverloadDef,
  FunctionParameterDef,
  ExpressionValueType,
  TypeDesc,
  FieldValueType,
  ExpressionTypeDesc,
  FunctionParamTypeDesc,
  // used in MalloyError.log
  DocumentLocation,
  DocumentRange,
  DocumentPosition,
  Annotation,
} from './model';
export {
  // Used in Composer Demo
  Segment,
  isFilteredAliasedName,
  flattenQuery,
  expressionIsCalculation,
} from './model';
export {
  // Neede for VSCode extension
  HighlightType,
  // Needed for tests only
  MalloyTranslator,
} from './lang';
export type {LogMessage, TranslateResponse} from './lang';
export {
  Malloy,
  Runtime,
  AtomicFieldType,
  ConnectionRuntime,
  SingleConnectionRuntime,
  EmptyURLReader,
  InMemoryURLReader,
  FixedConnectionMap,
  MalloyError,
  JoinRelationship,
  SourceRelationship,
  DateTimeframe,
  TimestampTimeframe,
  Result,
  QueryMaterializer,
  CSVWriter,
  JSONWriter,
  Parse,
  DataWriter,
  Explore,
} from './malloy';
export type {
  Model,
  PreparedQuery,
  PreparedResult,
  Field,
  AtomicField,
  ExploreField,
  QueryField,
  SortableField,
  DataArray,
  DataRecord,
  DataColumn,
  DataArrayOrRecord,
  Loggable,
  ModelMaterializer,
  DocumentSymbol,
  DocumentHighlight,
  ResultJSON,
  PreparedResultMaterializer,
  SQLBlockMaterializer,
  ExploreMaterializer,
  WriteStream,
  SerializedExplore,
} from './malloy';
export type {RunSQLOptions} from './run_sql_options';
export type {
  Connection,
  ConnectionConfig,
  ConnectionFactory,
  ConnectionParameter,
  ConnectionParameterValue,
  ConnectionConfigSchema,
  InfoConnection,
  LookupConnection,
  ModelString,
  ModelURL,
  PersistSQLResults,
  PooledConnection,
  QueryString,
  QueryURL,
  TestableConnection,
  StreamingConnection,
  URLReader,
} from './runtime_types';
export {toAsyncGenerator} from './connection_utils';
export {type TagParse, Tag, type TagDict} from './tags';<|MERGE_RESOLUTION|>--- conflicted
+++ resolved
@@ -25,11 +25,8 @@
   DuckDBDialect,
   StandardSQLDialect,
   PostgresDialect,
-<<<<<<< HEAD
   SnowflakeDialect,
-=======
   registerDialect,
->>>>>>> 9e41f212
 } from './dialect';
 // TODO tighten up exports
 export type {
