--- conflicted
+++ resolved
@@ -44,13 +44,10 @@
   SearchIndexResult,
   SearchValueMapResult,
   NamedQuery,
-<<<<<<< HEAD
   isSQLFragment,
   SQLBlockSource,
   SQLBlockStructDef,
-=======
   flattenQuery,
->>>>>>> e2bb4661
 } from "./model";
 import {
   LookupConnection,
