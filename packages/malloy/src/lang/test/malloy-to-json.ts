/*
 * Copyright 2021 Google LLC
 *
 * This program is free software; you can redistribute it and/or
 * modify it under the terms of the GNU General Public License
 * version 2 as published by the Free Software Foundation.
 *
 * This program is distributed in the hope that it will be useful,
 * but WITHOUT ANY WARRANTY; without even the implied warranty of
 * MERCHANTABILITY or FITNESS FOR A PARTICULAR PURPOSE. See the
 * GNU General Public License for more details.
 */
/* eslint-disable no-console */
import * as readline from "readline";
import { MalloyTranslator } from "..";
import { Malloy } from "../..";
import { pretty } from "../jest-factories";
import { readFileSync } from "fs";

/*

CLI TRANSLATION UTILITY

<<<<<<< HEAD
CURRENTLY HAS TWO MODES

1) ts-node malloy-to-json.ts ( no arguments )
=======
Can be run with "ts-node packages/malloy/src/lang/test malloy-to-json.ts"
or "yarn malloyc" if you are in packages/malloy

CURRENTLY HAS TWO MODES

1) yarn malloyc ( no arguments )
>>>>>>> 1c2ce240
    Prompts for one line of input, parses that one
    line and dumps the translator output.

    The two things you want, multi line input, or being
    able to type two commands that operator on the same model,
    are not yet implemented.

<<<<<<< HEAD
2) ts-node malloy-to-json.ts file1 file2 ...
    For each file parse and dumpo translator output
=======
2) yarn malloyc file1 file2 ...
    For each file parse and dump translator output
>>>>>>> 1c2ce240

*/

async function translateMalloy(fileSrc: string, url = "malloy://cli/stdin") {
  const mt = new MalloyTranslator(url);
  mt.update({ URLs: { [url]: fileSrc } });
  let translating = true;
  let mr = mt.translate();
  while (translating) {
    if (mr.tables) {
      const tables = await Malloy.db.getSchemaForMissingTables(mr.tables);
      mt.update({ tables });
    }
    if (mr.final) {
      translating = false;
    } else {
      mr = mt.translate();
    }
  }
  if (mr.translated) {
    console.log(pretty(mr));
  } else if (mr.errors) {
    console.log(mt.prettyErrors());
  } else {
    console.log("Translation Response:", pretty(mr));
  }
}

function ask(rlObj: readline.Interface, prompt: string): Promise<string> {
  return new Promise((resolve) => {
    rlObj.question(prompt, resolve);
  });
}

function fullPath(fn: string): string {
  if (fn[0] === "/") {
    return fn;
  }
  return `${process.env.INIT_CWD}/${fn}`;
}

async function main() {
  if (process.argv.length > 2) {
    for (const fileArg of process.argv.slice(2)) {
      const filePath = fullPath(fileArg);
      const src = readFileSync(filePath, "utf-8");
      const url = `file:/${filePath}`;
      await translateMalloy(src, url);
    }
  } else {
    const rl = readline.createInterface({
      input: process.stdin,
      output: process.stdout,
    });
    let translating = true;
    while (translating) {
      const src = await ask(rl, "malloy> ");
      if (src) {
        await translateMalloy(src);
      } else {
        translating = false;
      }
    }
    rl.close();
  }
}

main();<|MERGE_RESOLUTION|>--- conflicted
+++ resolved
@@ -21,18 +21,12 @@
 
 CLI TRANSLATION UTILITY
 
-<<<<<<< HEAD
-CURRENTLY HAS TWO MODES
-
-1) ts-node malloy-to-json.ts ( no arguments )
-=======
 Can be run with "ts-node packages/malloy/src/lang/test malloy-to-json.ts"
 or "yarn malloyc" if you are in packages/malloy
 
 CURRENTLY HAS TWO MODES
 
 1) yarn malloyc ( no arguments )
->>>>>>> 1c2ce240
     Prompts for one line of input, parses that one
     line and dumps the translator output.
 
@@ -40,13 +34,8 @@
     able to type two commands that operator on the same model,
     are not yet implemented.
 
-<<<<<<< HEAD
-2) ts-node malloy-to-json.ts file1 file2 ...
-    For each file parse and dumpo translator output
-=======
 2) yarn malloyc file1 file2 ...
     For each file parse and dump translator output
->>>>>>> 1c2ce240
 
 */
 
