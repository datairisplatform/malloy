/* eslint-disable no-console */
/*
 * Copyright 2021 Google LLC
 *
 * This program is free software; you can redistribute it and/or
 * modify it under the terms of the GNU General Public License
 * version 2 as published by the Free Software Foundation.
 *
 * This program is distributed in the hope that it will be useful,
 * but WITHOUT ANY WARRANTY; without even the implied warranty of
 * MERCHANTABILITY or FITNESS FOR A PARTICULAR PURPOSE. See the
 * GNU General Public License for more details.
 */

import { TranslateResponse } from "..";
import {
  DocumentLocation,
  DocumentPosition,
  SQLBlock,
  StructDef,
} from "../../model";
import { makeSQLBlock } from "../../model/sql_block";
import { ExpressionDef } from "../ast";
import { StructSpace } from "../field-space";
import { DataRequestResponse } from "../parse-malloy";
import {
  TestTranslator,
  pretty,
  aTableDef,
  getExplore,
  getField,
  getQueryField,
  getModelQuery,
  getJoinField,
  markSource,
  MarkedSource,
} from "./test-translator";

const inspectCompile = false;

/*
 * Thinking of these tests as just "do things parse", there should maybe
 * be additional tests for, "does the correct code get generated", but
 * the first step should be to write all the phrases in the grammar
 * and make sure they parse to ast and the ast generates something
 */

abstract class Testable extends TestTranslator {
  abstract compile(): void;
}

class BetaModel extends Testable {
  constructor(s: string) {
    super(s);
  }

  compile(): void {
    const compileTo = this.translate();
    if (compileTo.translated && inspectCompile) {
      console.log("MODEL: ", pretty(compileTo.translated.modelDef));
      console.log("QUERIES: ", pretty(compileTo.translated.queryList));
    }
    // All the stuff to ask the ast for a translation is already in TestTranslator
  }

  unresolved(): DataRequestResponse {
    return this.importsAndTablesStep.step(this);
  }
}

declare global {
  // eslint-disable-next-line @typescript-eslint/no-namespace
  namespace jest {
    interface Matchers<R> {
      toCompile(): R;
      toBeErrorless(): R;
      toTranslate(): R;
    }
  }
}

function checkForErrors(trans: Testable) {
  if (trans.logger === undefined) {
    throw new Error("JESTERY BROKEN, CANT FIND ERORR LOG");
  }
  if (trans.logger.hasErrors()) {
    return {
      message: () => `Translation Errors:\n${trans.prettyErrors()}`,
      pass: false,
    };
  }
  return {
    message: () => "Unexpected error free translation",
    pass: true,
  };
}

function prettyNeeds(response: TranslateResponse) {
  let needString = "";
  if (response.tables) {
    needString += "Tables:\n";
    response.tables.forEach((table) => (needString += `  - ${table}`));
  }
  if (response.sqlStructs) {
    needString += "SQL Structs:\n";
    response.sqlStructs.forEach(
      (sql) => (needString += `  - ${sql.as || "(unnamed sql struct)"}`)
    );
  }
  if (response.urls) {
    needString += "URLs:\n";
    response.urls.forEach((url) => (needString += `  - ${url}`));
  }
  return needString;
}

function checkForNeededs(trans: Testable) {
  const response = trans.translateStep.step(trans);
  if (!response.final) {
    return {
      message: () =>
        `Translation is not complete, needs:\n${prettyNeeds(response)}`,
      pass: false,
    };
  }
  return {
    message: () => "Unexpected complete translation",
    pass: true,
  };
}

expect.extend({
  toCompile: function (x: Testable) {
    x.compile();
    return checkForErrors(x);
  },
  toTranslate: function (x: Testable) {
    x.compile();
    const errorCheck = checkForErrors(x);
    if (!errorCheck.pass) {
      return errorCheck;
    }
    x.translate();
    return checkForNeededs(x);
  },
  toBeErrorless: function (trans: Testable) {
    return checkForErrors(trans);
  },
});

class BetaExpression extends Testable {
  constructor(src: string) {
    super(src, "justExpr");
  }

  compile(): void {
    const exprAst = this.ast();
    if (exprAst instanceof ExpressionDef) {
      const aStruct = this.internalModel.contents.ab;
      if (aStruct.type === "struct") {
        const _exprDef = exprAst.getExpression(new StructSpace(aStruct));
      } else {
        throw new Error("Can't get simple namespace for expression tests");
      }
    } else if (this.logger.hasErrors()) {
      return;
    } else {
      const whatIsIt = exprAst?.toString() || "NO AST GENERATED";
      throw new Error(`Not an expression: ${whatIsIt}`);
    }
  }
}

type TestFunc = () => undefined;

function exprOK(s: string): TestFunc {
  return () => {
    expect(new BetaExpression(s)).toCompile();
    return undefined;
  };
}

function modelOK(s: string): TestFunc {
  return () => {
    const m = new BetaModel(s);
    expect(m).toCompile();
    return undefined;
  };
}

function badModel(s: string, e: string): TestFunc {
  return () => {
    const m = new BetaModel(s);
    expect(m).not.toCompile();
    const errList = m.errors().errors;
    const firstError = errList[0];
    expect(firstError.message).toBe(e);
    return undefined;
  };
}

function modelErrors(s: MarkedSource, msg: string): TestFunc {
  return () => {
    const m = new BetaModel(s.code);
    expect(m).not.toCompile();
    const errList = m.errors().errors;
    expect(errList[0].message).toBe(msg);
    expect(errList[0].at).toEqual(s.locations[0]);
    return undefined;
  };
}

describe("model statements", () => {
  describe("explore:", () => {
    test("explore table", modelOK(`explore: testA is table('aTable')`));
    test(
      "explore shorcut fitlered table",
      modelOK(`
        explore: testA is table('aTable') {? astr ~ 'a%' }
      `)
    );
    test(
      "explore fitlered table",
      modelOK(`
        explore: testA is table('aTable') { where: astr ~ 'a%' }
      `)
    );
    test("explore explore", modelOK(`explore: testA is a`));
    test(
      "explore query",
      modelOK(`explore: testA is from(a->{group_by: astr})`)
    );
    test(
      "refine explore",
      modelOK(`explore: aa is a { dimension: a is astr }`)
    );
  });
  describe("query:", () => {
    test(
      "anonymous query",
      modelOK("query: table('aTable') -> { group_by: astr }")
    );
    test(
      "query",
      modelOK("query: name is table('aTable') -> { group_by: astr }")
    );
    test(
      "query from query",
      modelOK(
        `
          query: q1 is ab->{ group_by: astr limit: 10 }
          query: q2 is ->q1
        `
      )
    );
    test(
      "query with refinements from query",
      modelOK(
        `
          query: q1 is ab->{ group_by: astr limit: 10 }
          query: q2 is ->q1 { aggregate: acount }
        `
      )
    );
    test(
      "chained query operations",
      modelOK(`
        query: ab
          -> { group_by: astr; aggregate: acount }
          -> { top: 5; where: astr ~ 'a%' group_by: astr }
      `)
    );
    test(
      "query from explore from query",
      modelOK(
        `query: from(ab -> {group_by: astr}) { dimension: bigstr is UPPER(astr) } -> { group_by: bigstr }`
      )
    );
    test(
      "query with shortcut filtered turtle",
      modelOK("query: allA is ab->aturtle {? astr ~ 'a%' }")
    );
    test(
      "query with filtered turtle",
      modelOK("query: allA is ab->aturtle { where: astr ~ 'a%' }")
    );
    test(
      "nest: in group_by:",
      modelOK(`
        query: ab -> {
          group_by: astr;
          nest: nested_count is {
            aggregate: acount
          }
        }
      `)
    );
    test(
      "reduce pipe project",
      modelOK(`
        query: a -> { aggregate: f is count() } -> { project: f2 is f + 1 }
      `)
    );
    test(
      "refine and extend query",
      modelOK(`
        query: a_by_str is a -> { group_by: astr }
        query: -> a_by_str { aggregate: str_count is count() }
      `)
    );
  });
  describe("import:", () => {
    test("simple import", () => {
      const docParse = new BetaModel(`import "child"`);
      const xr = docParse.unresolved();
      expect(docParse).toBeErrorless();
      expect(xr).toEqual({ urls: ["internal://test/child"] });
      docParse.update({
        urls: { "internal://test/child": "explore: aa is a" },
      });
      const yr = docParse.unresolved();
      expect(yr).toBeNull();
    });
    test("missing import", () => {
      const docParse = new BetaModel(`import "child"`);
      const xr = docParse.unresolved();
      expect(docParse).toBeErrorless();
      expect(xr).toEqual({ urls: ["internal://test/child"] });
      const reportedError = "ENOWAY: No way to find your child";
      docParse.update({
        errors: { urls: { "internal://test/child": reportedError } },
      });
      docParse.translate();
      expect(docParse).not.toBeErrorless();
      expect(docParse.prettyErrors()).toContain(reportedError);
    });
    test("chained imports", () => {
      const docParse = new BetaModel(`import "child"`);
      docParse.update({
        urls: { "internal://test/child": `import "grandChild"` },
      });
      const xr = docParse.unresolved();
      expect(docParse).toBeErrorless();
      expect(xr).toEqual({ urls: ["internal://test/grandChild"] });
    });
  });
});

describe("explore properties", () => {
  test("single dimension", modelOK("explore: aa is a { dimension: x is 1 }"));
  test(
    "multiple dimensions",
    modelOK(`
      explore: aa is a {
        dimension: [
          x is 1
          y is 2
        ]
      }
    `)
  );
  test("single measure", modelOK("explore: aa is a { measure: x is count() }"));
  test(
    "multiple measures",
    modelOK(`
      explore: aa is a {
        dimension: [
          x is count()
          y is x * x
        ]
      }
    `)
  );
  test("single where", modelOK("explore: aa is a { where: ai > 10 }"));
  test(
    "multiple where",
    modelOK(`
      explore: aa is a {
        where: [
          ai > 10,
          af < 1000
        ]
      }
    `)
  );
  describe("joins", () => {
    test("with", modelOK("explore: x is a { join_one: b with astr }"));
    test("with", modelOK("explore: x is a { join_one: y is b with astr }"));
    test("one on", modelOK("explore: x is a { join_one: b on astr = b.astr }"));
    test(
      "one is on",
      modelOK("explore: x is a { join_one: y is b on astr = y.astr }")
    );
    test(
      "many on",
      modelOK("explore: nab is a { join_many: b on astr = b.astr }")
    );
    test(
      "many is on",
      modelOK("explore: y is a { join_many: x is b on astr = x.astr }")
    );
    test("cross", modelOK("explore: nab is a { join_cross: b }"));
    test("cross is", modelOK("explore: nab is a { join_cross: xb is b }"));
    test("cross on", modelOK("explore: nab is a { join_cross: b on true}"));
    test(
      "multiple joins",
      modelOK(`
        explore: nab is a {
          join_one: [
            b with astr,
            br is b with astr
          ]
        }
      `)
    );
  });
  test("primary_key", modelOK("explore: c is a { primary_key: ai }"));
  test("rename", modelOK("explore: c is a { rename: nn is ai }"));
  test("accept single", modelOK("explore: c is a { accept: astr }"));
  test("accept multi", modelOK("explore: c is a { accept: [ astr, af ] }"));
  test("except single", modelOK("explore: c is a { except: astr }"));
  test("except multi", modelOK("explore: c is a { except: [ astr, af ] }"));
  test(
    "explore-query",
    modelOK("explore: c is a {query: q is { group_by: astr }}")
  );
  test(
    "refined explore-query",
    modelOK(`
      explore: abNew is ab {
        query: for1 is aturtle {? ai = 1 }
      }
    `)
  );
  test(
    "chained explore-query",
    modelOK(`
      explore: c is a {
        query: chain is {
          group_by: astr
        } -> {
          top: 10; order_by: astr
          project: *
        }
      }
    `)
  );
  test(
    "multiple explore-query",
    modelOK(`
      explore: abNew is ab {
        query: [
          q1 is { group_by: astr },
          q2 is { group_by: ai }
        ]
      }
    `)
  );
});

describe("qops", () => {
  test("group by single", modelOK("query: a->{ group_by: astr }"));
  test("group_by x is x'", modelOK("query: a->{ group_by: ai is ai/2 }"));
  test("group by multiple", modelOK("query: a->{ group_by: [astr,ai] }"));
  test("aggregate single", modelOK("query: a->{ aggregate: num is count() }"));
  test(
    "aggregate multiple",
    modelOK(`
      query: a->{
        aggregate: [ num is count(), total is sum(ai) ]
      }
    `)
  );
  test("project ref", modelOK("query:ab->{ project: b.astr }"));
  test("project *", modelOK("query:ab->{ project: * }"));
  test("project def", modelOK("query:ab->{ project: one is 1 }"));
  test(
    "project multiple",
    modelOK(`
      query: a->{
        project: [ one is 1, astr ]
      }
    `)
  );
  test("index single", modelOK("query:a->{index: astr}"));
  test("index multiple", modelOK("query:a->{index: [astr,af]}"));
  test("index star", modelOK("query:a->{index: *}"));
  test("index by", modelOK("query:a->{index: * by ai}"));
  test("top N", modelOK("query: a->{ top: 5; group_by: astr }"));
  test("top N by field", modelOK("query: a->{top: 5 by af; group_by: astr}"));
  test(
    "top N by expression",
    modelOK("query: ab->{top: 5 by acount; group_by: astr}")
  );
  test("limit N", modelOK("query: a->{ limit: 5; group_by: astr }"));
  test("order by", modelOK("query: a->{ order_by: af; group_by: astr }"));
  test(
    "order by asc",
    modelOK("query: a->{ order_by: af asc; group_by: astr }")
  );
  test(
    "order by desc",
    modelOK("query: a->{ order_by: af desc; group_by: astr }")
  );
  test("order by N", modelOK("query: a->{ order_by: 1 asc; group_by: astr }"));
  test(
    "order by multiple",
    modelOK(`
      query: a->{
        order_by: [1 asc, af desc]
        group_by: [ astr, af ]
      }
    `)
  );
  test("where single", modelOK("query:a->{ group_by: astr; where: af > 10 }"));
  test(
    "having single",
    modelOK(
      "query:ab->{ aggregate: acount; group_by: astr; having: acount > 10 }"
    )
  );
  test(
    "where multiple",
    modelOK("query:a->{ group_by: astr; where: [af > 10,astr~'a%'] }")
  );
  test(
    "nest single",
    modelOK(`
      query: a->{
        group_by: ai
        nest: nestbystr is { group_by: astr; aggregate: N is count() }
      }
    `)
  );
  test(
    "nest multiple",
    modelOK(`
      query: a->{
        group_by: ai
        nest: [
          nestbystr is { group_by: astr; aggregate: N is count() },
          renest is { group_by: astr; aggregate: N is count() }
        ]
      }
    `)
  );
  test("nest ref", modelOK("query: ab->{group_by: ai; nest: aturtle}"));
});

describe("expressions", () => {
  describe("literals", () => {
    test("integer", exprOK("42"));
    test("string", exprOK(`'fortywo-two'`));
    test("string with \\'", exprOK(`'Isn` + `\\` + `'t this nice'`));
    test("string with \\\\", exprOK(`'Is ` + `\\` + `\\` + ` nice'`));
    test("year", exprOK("@1960"));
    test("quarter", exprOK("@1960-Q1"));
    test("week", exprOK("@WK1960-06-26"));
    test("month", exprOK("@1960-06"));
    test("day", exprOK("@1960-06-30"));
    test("minute", exprOK("@1960-06-30 10:30"));
    test("second", exprOK("@1960-06-30 10:30:31"));
    test("null", exprOK("null"));
    test("now", exprOK("now"));
    test("true", exprOK("true"));
    test("false", exprOK("false"));
    test("regex", exprOK("r'RegularExpression'"));
  });

  describe("timeframes", () => {
    const timeframes = [
      "second",
      "minute",
      "hour",
      "day",
      "week",
      "month",
      "quarter",
      "year",
    ];

    describe("timestamp truncation", () => {
      for (const unit of timeframes) {
        test(`timestamp truncate ${unit}`, exprOK(`ats.${unit}`));
      }
    });

    describe("timestamp extraction", () => {
      for (const unit of timeframes) {
        // TODO expect these to error ...
        test(`timestamp extract ${unit}`, exprOK(`${unit}(ats)`));
      }
    });
  });

  test("field name", exprOK("astr"));
  test("function call", exprOK("CURRENT_TIMESTAMP()"));

  describe("operators", () => {
    test("addition", exprOK("42 + 7"));
    test("subtraction", exprOK("42 - 7"));
    test("multiplication", exprOK("42 * 7"));
    test("division", exprOK("42 / 7"));
    test("unary negation", exprOK("- ai"));
    test("equal", exprOK("42 = 7"));
    test("not equal", exprOK("42 != 7"));
    test("greater than", exprOK("42 > 7"));
    test("greater than or equal", exprOK("42 >= 7"));
    test("less than or equal", exprOK("42 <= 7"));
    test("less than", exprOK("42 < 7"));
    test("match", exprOK("'forty-two' ~ 'fifty-four'"));
    test("not match", exprOK("'forty-two' !~ 'fifty-four'"));
    test("apply", exprOK("'forty-two' : 'fifty-four'"));
    test("not", exprOK("not true"));
    test("and", exprOK("true and false"));
    test("or", exprOK("true or false"));
  });

  test("filtered measure", exprOK("acount {? astr = 'why?' }"));
  describe("aggregate forms", () => {
    test("count", exprOK("count()"));
    test("count distinct", exprOK("count(distinct astr)"));
    test("join.count()", exprOK("b.count()"));
    for (const f of ["sum", "min", "max", "avg"]) {
      const fOfT = `${f}(af)`;
      test(fOfT, exprOK(fOfT));
      if (f !== "min" && f !== "max") {
        const joinDot = `b.af.${f}()`;
        test(joinDot, exprOK(joinDot));
        const joinAgg = `b.${f}(af)`;
        test(joinAgg, exprOK(joinAgg));
      }
    }
  });

  describe("pick statements", () => {
    test(
      "full",
      exprOK(`
        pick 'the answer' when ai = 42
        pick 'the questionable answer' when ai = 54
        else 'random'
    `)
    );
    test(
      "applied",
      exprOK(`
        astr:
          pick 'the answer' when = '42'
          pick 'the questionable answer' when = '54'
          else 'random'
    `)
    );
    test(
      "filtering",
      exprOK(`
        astr: pick 'missing value' when NULL
    `)
    );
    test(
      "tiering",
      exprOK(`
      ai:
        pick 1 when < 10
        pick 10 when < 100
        pick 100 when < 1000
        else 10000
  `)
    );
    test(
      "transforming",
      exprOK(`
        ai:
          pick 'small' when < 10
          pick 'medium' when < 100
          else 'large'
    `)
    );
  });
});

describe("sql backdoor", () => {
  test(
    "single sql statement",
    modelOK("sql: users is || SELECT * FROM USERS;;")
  );
  test("explore from sql", () => {
    const model = new BetaModel(`
      sql: users IS || SELECT * FROM aTable ;;
      explore: malloyUsers is from_sql(users) { primary_key: ai }
    `);
    const needReq = model.translate();
    expect(model).toBeErrorless();
    const needs = needReq?.sqlStructs;
    expect(needs).toBeDefined();
    if (needs) {
      expect(needs.length).toBe(1);
      const sql = makeSQLBlock({ select: " SELECT * FROM aTable " });
      expect(needs[0]).toMatchObject(sql);
      const refKey = needs[0].name;
      expect(refKey).toBeDefined();
      if (refKey) {
        model.update({
          sqlStructs: { [refKey]: aTableDef },
        });
        expect(model).toCompile();
      }
    }
  });
});

describe("error handling", () => {
  test(
    "query reference to undefined explore",
    badModel("query: x->{ group_by: y }", "Undefined data source 'x'")
  );
  test(
    "join reference before definition",
    badModel(
      `
        explore: newAB is a { join_one: newB is bb on astring }
        explore: newB is b
      `,
      "Undefined data source 'bb'"
    )
  );
  test(
    "non-rename rename",
    badModel(
      "explore: na is a { rename: astr is astr }",
      "Can't rename field to itself"
    )
  );
  test(
    "reference to field in its definition",
    badModel(
      `explore: na is a { dimension: astr is UPPER(astr) } `,
      "Circular reference to 'astr' in definition"
    )
  );
  test("empty model", modelOK(""));
  test("one line model ", modelOK("\n"));
  test(
    "query without fields",
    badModel(
      `query: a -> { top: 5 }`,
      "Can't determine query type (group_by/aggregate/nest,project,index)"
    )
  );
  test(
    "refine can't change query type",
    badModel(
      `query: ab -> aturtle { project: astr }`,
      "project: not legal in grouping query"
    )
  );
  test(
    "undefined field ref in query",
    badModel(`query: ab -> { aggregate: xyzzy }`, "'xyzzy' is not defined")
  );
  // test("queries with anonymous expressions", () => {
  //   const m = new BetaModel("query: a->{\n group_by: a+1\n}");
  //   expect(m).not.toCompile();
  //   const errList = m.errors().errors;
  //   const firstError = errList[0];
  //   expect(firstError.message).toBe("Expressions in queries must have names");
  // });
});

function getSelectOneStruct(sqlBlock: SQLBlock): StructDef {
  return {
    type: "struct",
    name: sqlBlock.name,
    dialect: "bigquery",
    structSource: {
      type: "sql",
      method: "subquery",
      sqlBlock,
    },
    structRelationship: { type: "basetable", connectionName: "bigquery" },
    fields: [{ type: "number", name: "one" }],
  };
}

describe("source locations", () => {
  test("renamed explore location", () => {
    const source = markSource`explore: ${"na is a"}`;
    const m = new BetaModel(source.code);
    expect(m).toCompile();
    expect(getExplore(m.modelDef, "na").location).toMatchObject(
      source.locations[0]
    );
  });

  test("refined explore location", () => {
    const source = markSource`explore: ${"na is a {}"}`;
    const m = new BetaModel(source.code);
    expect(m).toCompile();
    expect(getExplore(m.modelDef, "na").location).toMatchObject(
      source.locations[0]
    );
  });

  test("location of defined dimension", () => {
    const source = markSource`explore: na is a { dimension: ${"x is 1"} }`;
    const m = new BetaModel(source.code);
    expect(m).toTranslate();
    const na = getExplore(m.modelDef, "na");
    const x = getField(na, "x");
    expect(x.location).toMatchObject(source.locations[0]);
  });

  test("location of defined measure", () => {
    const source = markSource`explore: na is a { measure: ${"x is count()"} }`;
    const m = new BetaModel(source.code);
    expect(m).toTranslate();
    const na = getExplore(m.modelDef, "na");
    const x = getField(na, "x");
    expect(x.location).toMatchObject(source.locations[0]);
  });

  test("location of defined query", () => {
    const source = markSource`explore: na is a { query: ${"x is { group_by: y is 1 }"} }`;
    const m = new BetaModel(source.code);
    expect(m).toTranslate();
    const na = getExplore(m.modelDef, "na");
    const x = getField(na, "x");
    expect(x.location).toMatchObject(source.locations[0]);
  });

  test("location of defined field inside a query", () => {
    const source = markSource`
      explore: na is a {
        query: x is {
          group_by: ${"y is 1"}
        }
      }`;

    const m = new BetaModel(source.code);
    expect(m).toTranslate();
    const na = getExplore(m.modelDef, "na");
    const x = getQueryField(na, "x");
    const y = getField(x.pipeline[0], "y");
    expect(y.location).toMatchObject(source.locations[0]);
  });

  test("location of filtered field inside a query", () => {
    const source = markSource`
      explore: na is a {
        measure: y is count()
        query: x is {
          group_by: ${"z is y { where: true }"}
        }
      }`;

    const m = new BetaModel(source.code);
    expect(m).toTranslate();
    const na = getExplore(m.modelDef, "na");
    const x = getQueryField(na, "x");
    const z = getField(x.pipeline[0], "z");
    expect(z.location).toMatchObject(source.locations[0]);
  });

  test("location of field inherited from table", () => {
    const source = markSource`explore: na is ${"table('aTable')"}`;
    const m = new BetaModel(source.code);
    expect(m).toTranslate();
    const na = getExplore(m.modelDef, "na");
    const abool = getField(na, "abool");
    expect(abool.location).toMatchObject(source.locations[0]);
  });

  test("location of field inherited from sql block", () => {
    const source = markSource`
      sql: ${"s is || SELECT 1 as one ;;"}

      explore: na is from_sql(s)
    `;
    const m = new BetaModel(source.code);
    const result = m.translate();
    const sqlBlock = (result.sqlStructs || [])[0];
    m.update({
      sqlStructs: {
        [sqlBlock.name]: getSelectOneStruct(sqlBlock),
      },
    });
    expect(m).toTranslate();
    const na = getExplore(m.modelDef, "na");
    const one = getField(na, "one");
    expect(one.location).toMatchObject(source.locations[0]);
  });

  test("location of fields inherited from a query", () => {
    const source = markSource`
      explore: na is from(
        ${"table('aTable')"} -> {
          group_by: [
            abool
            ${"y is 1"}
          ]
        }
      )
    `;
    const m = new BetaModel(source.code);
    expect(m).toTranslate();
    const na = getExplore(m.modelDef, "na");
    const abool = getField(na, "abool");
    expect(abool.location).toMatchObject(source.locations[0]);
    const y = getField(na, "y");
    expect(y.location).toMatchObject(source.locations[1]);
  });

  test("location of named query", () => {
    const source = markSource`query: ${"q is table('aTable') -> { project: * }"}`;
    const m = new BetaModel(source.code);
    expect(m).toTranslate();
    const q = getExplore(m.modelDef, "q");
    expect(q.location).toMatchObject(source.locations[0]);
  });

  test("location of field in named query", () => {
    const source = markSource`query: q is table('aTable') -> { group_by: ${"a is 1"} }`;
    const m = new BetaModel(source.code);
    expect(m).toTranslate();
    const q = getModelQuery(m.modelDef, "q");
    const a = getField(q.pipeline[0], "a");
    expect(a.location).toMatchObject(source.locations[0]);
  });

  test("location of named SQL block", () => {
    const source = markSource`sql: ${"s is || SELECT 1 as one ;;"}`;
    const m = new BetaModel(source.code);
    expect(m).toTranslate();
    const s = m.sqlBlocks[0];
    expect(s.location).toMatchObject(source.locations[0]);
  });

  test("location of renamed field", () => {
    const source = markSource`
      explore: na is table('aTable') {
        rename: ${"bbool is abool"}
      }
    `;
    const m = new BetaModel(source.code);
    expect(m).toTranslate();
    const na = getExplore(m.modelDef, "na");
    const bbool = getField(na, "bbool");
    expect(bbool.location).toMatchObject(source.locations[0]);
  });

  test("location of join on", () => {
    const source = markSource`
      explore: na is table('aTable') {
        join_one: ${"x is table('aTable') { primary_key: abool } on abool"}
      }
    `;
    const m = new BetaModel(source.code);
    expect(m).toTranslate();
    const na = getExplore(m.modelDef, "na");
    const x = getField(na, "x");
    expect(x.location).toMatchObject(source.locations[0]);
  });

  test("location of join with", () => {
    const source = markSource`
      explore: na is table('aTable') {
        join_one: ${"x is table('aTable') { primary_key: abool } with astr"}
      }
    `;
    const m = new BetaModel(source.code);
    expect(m).toTranslate();
    const na = getExplore(m.modelDef, "na");
    const x = getField(na, "x");
    expect(x.location).toMatchObject(source.locations[0]);
  });

  test("location of field in join", () => {
    const source = markSource`
      explore: na is table('aTable') {
        join_one: x is table('aTable') {
          primary_key: abool
          dimension: ${"y is 1"}
        } on abool
      }
    `;
    const m = new BetaModel(source.code);
    expect(m).toTranslate();
    const na = getExplore(m.modelDef, "na");
    const x = getJoinField(na, "x");
    const y = getField(x, "y");
    expect(y.location).toMatchObject(source.locations[0]);
  });
<<<<<<< HEAD
});

describe("source references", () => {
  test("reference to explore", () => {
    const source = markSource`
      explore: ${"na is table('aTable')"}
      query: ${"na"} -> { project: * }
    `;
    const m = new BetaModel(source.code);
    expect(m).toTranslate();
    expect(m.referenceAt(...pos(source.locations[1]))).toMatchObject({
      location: source.locations[1],
      type: "exploreReference",
      text: "na",
      definition: {
        location: source.locations[0],
      },
    });
  });

  test("reference to query in query", () => {
    const source = markSource`
      explore: t is table('aTable') {
        query: ${"q is { project: * }"}
      }
      query: t -> ${"q"}
    `;
    const m = new BetaModel(source.code);
    expect(m).toTranslate();
    expect(m.referenceAt(...pos(source.locations[1]))).toMatchObject({
      location: source.locations[1],
      type: "fieldReference",
      text: "q",
      definition: {
        location: source.locations[0],
      },
    });
  });

  test("reference to query in query (version 2)", () => {
    const source = markSource`
      explore: na is a { query: ${"x is { group_by: y is 1 }"} }
      query: na -> ${"x"}
    `;
    const m = new BetaModel(source.code);
    expect(m).toTranslate();
    expect(m.referenceAt(...pos(source.locations[1]))).toMatchObject({
      location: source.locations[1],
      type: "fieldReference",
      text: "x",
      definition: {
        location: source.locations[0],
      },
    });
  });

  test("reference to sql block", () => {
    const source = markSource`
      sql: ${"s is || SELECT 1 as one ;;"}
      explore: na is from_sql(${"s"})
    `;
    const m = new BetaModel(source.code);
    const result = m.translate();
    const sqlBlock = (result.sqlStructs || [])[0];
    m.update({
      sqlStructs: {
        [sqlBlock.name]: getSelectOneStruct(sqlBlock),
      },
    });
    expect(m).toTranslate();
    expect(m.referenceAt(...pos(source.locations[1]))).toMatchObject({
      location: source.locations[1],
      type: "sqlBlockReference",
      text: "s",
      definition: {
        location: source.locations[0],
      },
    });
  });

  test("reference to query in from", () => {
    const source = markSource`
      query: ${"q is table('aTable') -> { project: * }"}
      explore: na is from(-> ${"q"})
    `;
    const m = new BetaModel(source.code);
    expect(m).toTranslate();
    expect(m.referenceAt(...pos(source.locations[1]))).toMatchObject({
      location: source.locations[1],
      type: "queryReference",
      text: "q",
      definition: {
        location: source.locations[0],
      },
    });
  });

  test("reference to query in query head", () => {
    const source = markSource`
      query: ${"q is table('aTable') -> { project: * }"}
      query: q2 is -> ${"q"} -> { project: * }
    `;
    const m = new BetaModel(source.code);
    expect(m).toTranslate();
    expect(m.referenceAt(...pos(source.locations[1]))).toMatchObject({
      location: source.locations[1],
      type: "queryReference",
      text: "q",
      definition: {
        location: source.locations[0],
      },
    });
  });

  test("reference to query in refined query", () => {
    const source = markSource`
      query: ${"q is table('aTable') -> { project: * }"}
      query: q2 is -> ${"q"} { limit: 10 }
    `;
    const m = new BetaModel(source.code);
    expect(m).toTranslate();
    expect(m.referenceAt(...pos(source.locations[1]))).toMatchObject({
      location: source.locations[1],
      type: "queryReference",
      text: "q",
      definition: {
        location: source.locations[0],
      },
    });
  });

  test("reference to field in expression", () => {
    const source = markSource`
      explore: na is ${"table('aTable')"}
      query: na -> { project: bbool is not ${"abool"} }
    `;
    const m = new BetaModel(source.code);
    expect(m).toTranslate();
    expect(m.referenceAt(...pos(source.locations[1]))).toMatchObject({
      location: source.locations[1],
      type: "fieldReference",
      text: "abool",
      definition: {
        location: source.locations[0],
      },
    });
  });

  test("reference to quoted field in expression", () => {
    const source = markSource`
      explore: na is table('aTable') {
        dimension: ${"`name` is 'name'"}
      }
      query: na -> { project: ${"`name`"} }
    `;
    const m = new BetaModel(source.code);
    expect(m).toTranslate();
    expect(m.referenceAt(...pos(source.locations[1]))).toMatchObject({
      location: source.locations[1],
      type: "fieldReference",
      text: "name",
      definition: {
        location: source.locations[0],
      },
    });
  });

  test("reference to joined field in expression", () => {
    const source = markSource`
      explore: na is table('aTable') {
        join_one: self is ${"table('aTable')"}
          on astr = self.astr
      }
      query: na -> { project: bstr is self.${"astr"} }
    `;
    const m = new BetaModel(source.code);
    expect(m).toTranslate();
    expect(m.referenceAt(...pos(source.locations[1]))).toMatchObject({
      location: source.locations[1],
      type: "fieldReference",
      text: "astr",
      definition: {
        location: source.locations[0],
      },
    });
  });

  test("reference to joined join in expression", () => {
    const source = markSource`
      explore: na is table('aTable') {
        join_one: ${"self is table('aTable') on astr = self.astr"}
      }
      query: na -> { project: bstr is ${"self"}.astr }
    `;
    const m = new BetaModel(source.code);
    expect(m).toTranslate();
    expect(m.referenceAt(...pos(source.locations[1]))).toMatchObject({
      location: source.locations[1],
      type: "joinReference",
      text: "self",
      definition: {
        location: source.locations[0],
      },
    });
  });

  test("reference to field not in expression (group by)", () => {
    const source = markSource`
      query: ${"table('aTable')"} -> { group_by: ${"abool"} }
    `;
    const m = new BetaModel(source.code);
    expect(m).toTranslate();
    expect(m.referenceAt(...pos(source.locations[1]))).toMatchObject({
      location: source.locations[1],
      type: "fieldReference",
      text: "abool",
      definition: {
        location: source.locations[0],
      },
    });
  });

  test("reference to field not in expression (project)", () => {
    const source = markSource`
      explore: na is ${"table('aTable')"}
      query: na -> { project: ${"abool"} }
    `;
    const m = new BetaModel(source.code);
    expect(m).toTranslate();
    expect(m.referenceAt(...pos(source.locations[1]))).toMatchObject({
      location: source.locations[1],
      type: "fieldReference",
      text: "abool",
      definition: {
        location: source.locations[0],
      },
    });
  });

  test("reference to field in order by", () => {
    const source = markSource`
      query: ${"table('aTable')"} -> {
        group_by: abool
        order_by: ${"abool"}
      }
    `;
    const m = new BetaModel(source.code);
    expect(m).toTranslate();
    expect(m.referenceAt(...pos(source.locations[1]))).toMatchObject({
      location: source.locations[1],
      type: "fieldReference",
      text: "abool",
      definition: {
        location: source.locations[0],
      },
    });
  });

  test("reference to field in aggregate", () => {
    const source = markSource`
      query: table('aTable') { measure: ${"c is count()"} } -> {
        group_by: abool
        aggregate: ${"c"}
      }
    `;
    const m = new BetaModel(source.code);
    expect(m).toTranslate();
    expect(m.referenceAt(...pos(source.locations[1]))).toMatchObject({
      location: source.locations[1],
      type: "fieldReference",
      text: "c",
      definition: {
        location: source.locations[0],
      },
    });
  });

  test("reference to field in measure", () => {
    const source = markSource`
      explore: e is table('aTable') {
        measure: ${"c is count()"}
        measure: c2 is ${"c"}
      }
    `;
    const m = new BetaModel(source.code);
    expect(m).toTranslate();
    expect(m.referenceAt(...pos(source.locations[1]))).toMatchObject({
      location: source.locations[1],
      type: "fieldReference",
      text: "c",
      definition: {
        location: source.locations[0],
      },
    });
  });

  test("reference to field in top", () => {
    const source = markSource`
      query: ${"table('aTable')"} -> {
        group_by: abool
        top: 10 by ${"abool"}
      }
    `;
    const m = new BetaModel(source.code);
    expect(m).toTranslate();
    expect(m.referenceAt(...pos(source.locations[1]))).toMatchObject({
      location: source.locations[1],
      type: "fieldReference",
      text: "abool",
      definition: {
        location: source.locations[0],
      },
    });
  });

  test("reference to field in filter", () => {
    const source = markSource`
      query: ${"table('aTable')"} -> {
        group_by: abool
        where: ${"abool"}
      }
    `;
    const m = new BetaModel(source.code);
    expect(m).toTranslate();
    expect(m.referenceAt(...pos(source.locations[1]))).toMatchObject({
      location: source.locations[1],
      type: "fieldReference",
      text: "abool",
      definition: {
        location: source.locations[0],
      },
    });
  });

  test("reference to field in aggregate source", () => {
    const source = markSource`
      explore: na is ${"table('aTable')"}
      query: na -> { aggregate: ai_sum is ${"ai"}.sum() }
    `;
    const m = new BetaModel(source.code);
    expect(m).toTranslate();
    expect(m.referenceAt(...pos(source.locations[1]))).toMatchObject({
      location: source.locations[1],
      type: "fieldReference",
      text: "ai",
      definition: {
        location: source.locations[0],
      },
    });
  });

  function pos(location: DocumentLocation): [DocumentPosition] {
    return [
      // location.url,
      location.range.start,
    ];
  }

  test("reference to join in aggregate source", () => {
    const source = markSource`
      explore: na is table('aTable') {
        join_one: ${"self is table('aTable') on astr = self.astr"}
      }
      query: na -> { aggregate: ai_sum is ${"self"}.sum(self.ai) }
    `;
    const m = new BetaModel(source.code);
    expect(m).toTranslate();
    expect(m.referenceAt(...pos(source.locations[1]))).toMatchObject({
      location: source.locations[1],
      type: "joinReference",
      text: "self",
      definition: {
        location: source.locations[0],
      },
    });
  });

  test("reference to join in aggregate in expr", () => {
    const source = markSource`
      explore: na is table('aTable') {
        join_one: ${"self is table('aTable') on astr = self.astr"}
      }
      query: na -> { aggregate: ai_sum is self.sum(${"self"}.ai) }
    `;
    const m = new BetaModel(source.code);
    expect(m).toTranslate();
    expect(m.referenceAt(...pos(source.locations[1]))).toMatchObject({
      location: source.locations[1],
      type: "joinReference",
      text: "self",
      definition: {
        location: source.locations[0],
      },
    });
  });

  test("reference to explore in join", () => {
    const source = markSource`
      explore: ${"exp1 is table('aTable')"}
      explore: exp2 is table('aTable') {
        join_one: ${"exp1"} on astr = exp1.astr
      }
    `;
    const m = new BetaModel(source.code);
    expect(m).toTranslate();
    expect(m.referenceAt(...pos(source.locations[1]))).toMatchObject({
      location: source.locations[1],
      type: "exploreReference",
      text: "exp1",
      definition: {
        location: source.locations[0],
      },
    });
  });

  test("reference to field in aggregate (in expr)", () => {
    const source = markSource`
      explore: na is ${"table('aTable')"}
      query: na -> { aggregate: ai_sum is sum(${"ai"}) }
    `;
    const m = new BetaModel(source.code);
    expect(m).toTranslate();
    expect(m.referenceAt(...pos(source.locations[1]))).toMatchObject({
      location: source.locations[1],
      type: "fieldReference",
      text: "ai",
      definition: {
        location: source.locations[0],
      },
    });
  });

  test("reference to field in rename", () => {
    const source = markSource`
      explore: na is ${"table('aTable')"} {
        rename: bbool is ${"abool"}
      }
    `;
    const m = new BetaModel(source.code);
    expect(m).toTranslate();
    expect(m.referenceAt(...pos(source.locations[1]))).toMatchObject({
      location: source.locations[1],
      type: "fieldReference",
      text: "abool",
      definition: {
        location: source.locations[0],
      },
    });
  });

  test("reference to field in join with", () => {
    const source = markSource`
      explore: exp1 is table('aTable') { primary_key: astr }
      explore: exp2 is ${"table('aTable')"} {
        join_one: exp1 with ${"astr"}
      }
    `;
    const m = new BetaModel(source.code);
    expect(m).toTranslate();
    expect(m.referenceAt(...pos(source.locations[1]))).toMatchObject({
      location: source.locations[1],
      type: "fieldReference",
      text: "astr",
      definition: {
        location: source.locations[0],
      },
    });
  });

  // TODO jump-to-definition this gives a weird error
  //      Correct:  Reference to undefined value dsf
  //      Additionally (incorrect): Cannot define ai_sum, unexpected type unknown
  test.skip("reference to join in aggregate source", () => {
    const source = markSource`
      explore: na is table('aTable') {
        join_one: ${"self is table('aTable') on astr = self.astr"}
      }
      query: na -> { aggregate: ai_sum is ${"dsf"}.sum(self.ai) }
    `;
    const m = new BetaModel(source.code);
    expect(m).toTranslate();
    expect(m.referenceAt(...pos(source.locations[1]))).toMatchObject({
      location: source.locations[1],
      type: "joinReference",
      text: "self",
      definition: {
        location: source.locations[0],
      },
    });
  });
=======
  test(
    "undefined query location",
    modelErrors(
      markSource`query: ${"-> xyz"}`,
      "Reference to undefined query 'xyz'"
    )
  );
  test(
    "undefined field reference",
    modelErrors(
      markSource`query: a -> { group_by: ${"xyz"} }`,
      "'xyz' is not defined"
    )
  );
  test(
    "bad query",
    modelErrors(
      markSource`query: a -> { group_by: astr; ${"project: *"} }`,
      "project: not legal in grouping query"
    )
  );
>>>>>>> 46b95039
});<|MERGE_RESOLUTION|>--- conflicted
+++ resolved
@@ -990,7 +990,27 @@
     const y = getField(x, "y");
     expect(y.location).toMatchObject(source.locations[0]);
   });
-<<<<<<< HEAD
+  test(
+    "undefined query location",
+    modelErrors(
+      markSource`query: ${"-> xyz"}`,
+      "Reference to undefined query 'xyz'"
+    )
+  );
+  test(
+    "undefined field reference",
+    modelErrors(
+      markSource`query: a -> { group_by: ${"xyz"} }`,
+      "'xyz' is not defined"
+    )
+  );
+  test(
+    "bad query",
+    modelErrors(
+      markSource`query: a -> { group_by: astr; ${"project: *"} }`,
+      "project: not legal in grouping query"
+    )
+  );
 });
 
 describe("source references", () => {
@@ -1481,27 +1501,4 @@
       },
     });
   });
-=======
-  test(
-    "undefined query location",
-    modelErrors(
-      markSource`query: ${"-> xyz"}`,
-      "Reference to undefined query 'xyz'"
-    )
-  );
-  test(
-    "undefined field reference",
-    modelErrors(
-      markSource`query: a -> { group_by: ${"xyz"} }`,
-      "'xyz' is not defined"
-    )
-  );
-  test(
-    "bad query",
-    modelErrors(
-      markSource`query: a -> { group_by: astr; ${"project: *"} }`,
-      "project: not legal in grouping query"
-    )
-  );
->>>>>>> 46b95039
 });