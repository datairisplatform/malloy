--- conflicted
+++ resolved
@@ -260,7 +260,6 @@
     return gotModel?.translated?.modelDef.contents || {};
   }
 
-<<<<<<< HEAD
   exploreFor(exploreName: string): StructDef {
     const explore = this.nameSpace[exploreName];
     if (explore && explore.type === "struct") {
@@ -273,24 +272,4 @@
     this.explainFailure();
     return super.prettyErrors();
   }
-}
-
-// // eslint-disable-next-line @typescript-eslint/explicit-module-boundary-types
-=======
-// eslint-disable-next-line @typescript-eslint/explicit-module-boundary-types
->>>>>>> cb565c93
-// export async function exploreFor(src: string) {
-//   const parse = new TestTranslator(src, "explore");
-//   const req = parse.translate();
-//   if (req.tables) {
-//     const tables = await Malloy.db.getSchemaForMissingTables(req.tables);
-//     parse.update({ tables });
-//   }
-//   const explore = parse.ast() as ast.Explore;
-//   return {
-//     schema: parse.schemaZone,
-//     explore,
-//     errors: parse.logger.getLog(),
-//     errorFree: parse.logger.noErrors(),
-//   };
-// }+}