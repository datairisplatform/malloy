/*
 * Copyright 2023 Google LLC
 *
 * Permission is hereby granted, free of charge, to any person obtaining
 * a copy of this software and associated documentation files
 * (the "Software"), to deal in the Software without restriction,
 * including without limitation the rights to use, copy, modify, merge,
 * publish, distribute, sublicense, and/or sell copies of the Software,
 * and to permit persons to whom the Software is furnished to do so,
 * subject to the following conditions:
 *
 * The above copyright notice and this permission notice shall be
 * included in all copies or substantial portions of the Software.
 *
 * THE SOFTWARE IS PROVIDED "AS IS", WITHOUT WARRANTY OF ANY KIND,
 * EXPRESS OR IMPLIED, INCLUDING BUT NOT LIMITED TO THE WARRANTIES OF
 * MERCHANTABILITY, FITNESS FOR A PARTICULAR PURPOSE AND NONINFRINGEMENT.
 * IN NO EVENT SHALL THE AUTHORS OR COPYRIGHT HOLDERS BE LIABLE FOR ANY
 * CLAIM, DAMAGES OR OTHER LIABILITY, WHETHER IN AN ACTION OF CONTRACT,
 * TORT OR OTHERWISE, ARISING FROM, OUT OF OR IN CONNECTION WITH THE
 * SOFTWARE OR THE USE OR OTHER DEALINGS IN THE SOFTWARE.
 */

import {Dialect, DialectFieldList, getDialect} from '../dialect';
import {StandardSQLDialect} from '../dialect/standardsql/standardsql';
import {
  AggregateFragment,
  AggregateFunctionType,
  CompiledQuery,
  DialectFragment,
  Expr,
  expressionIsAggregate,
  expressionIsAnalytic,
  expressionIsCalculation,
  expressionIsScalar,
  FieldAtomicDef,
  FieldDateDef,
  FieldDef,
  FieldFragment,
  FieldRef,
  FieldReferenceFragment,
  FieldTimestampDef,
  Filtered,
  FilterExpression,
  FilterFragment,
  FunctionCallFragment,
  FunctionOverloadDef,
  FunctionParameterDef,
  getIdentifier,
  getPhysicalFields,
  hasExpression,
  IndexSegment,
  isAggregateFragment,
  isApplyFragment,
  isApplyValue,
  isAsymmetricFragment,
  isDialectFragment,
  isFieldFragment,
  isFilterFragment,
  isFunctionCallFragment,
  isFunctionParameterFragment,
  isIndexSegment,
  isJoinOn,
  isOutputFieldFragment,
  isParameterFragment,
  isPhysical,
  isQuerySegment,
  isRawSegment,
  isSpreadFragment,
  isSQLExpressionFragment,
  isUngroupFragment,
  isValueParameter,
  JoinRelationship,
  ModelDef,
  OrderBy,
  OutputFieldFragment,
  Parameter,
  ParameterFragment,
  PipeSegment,
  Query,
  QueryFieldDef,
  QuerySegment,
  ResultMetadataDef,
  ResultStructMetadataDef,
  SearchIndexResult,
  SourceReferenceFragment,
  SpreadFragment,
  SQLExpressionFragment,
  SqlStringFragment,
  StructDef,
  StructRef,
  TurtleDef,
  UngroupFragment,
} from './malloy_types';

import {Connection} from '../runtime_types';
import {
  AndChain,
  exprMap,
  generateHash,
  indent,
  joinWith,
  range,
} from './utils';
import {QueryInfo} from '../dialect/dialect';

interface TurtleDefPlus extends TurtleDef, Filtered {}

// quote a string for SQL use.  Perhaps should be in dialect.
function generateSQLStringLiteral(sourceString: string): string {
  return `'${sourceString}'`;
}

function identifierNormalize(s: string) {
  return s.replace(/[^a-zA-Z0-9_]/g, '_o_');
}

/** Parent from QueryStruct. */
export declare interface ParentQueryStruct {
  struct: QueryStruct;
}

/** Parent from QueryModel. */
export declare interface ParentQueryModel {
  model: QueryModel;
}

// Storage for SQL code for multi stage turtle pipelines that don't support UNNEST(ARRAY_AGG)
interface OutputPipelinedSQL {
  sqlFieldName: string;
  pipelineSQL: string;
}

// Track the times we might need a unique key
type UniqueKeyPossibleUse = AggregateFunctionType | 'generic_aggregate';

class UniqueKeyUse extends Set<UniqueKeyPossibleUse> {
  add_use(k: UniqueKeyPossibleUse | undefined) {
    if (k !== undefined) {
      return this.add(k);
    }
  }

  hasAsymetricFunctions(): boolean {
    return this.has('sum') || this.has('avg') || this.has('count');
  }
}

class StageWriter {
  withs: string[] = [];
  udfs: string[] = [];
  pdts: string[] = [];
  stagePrefix = '__stage';
  useCTE: boolean;

  constructor(
    useCTE = true,
    public parent: StageWriter | undefined
  ) {
    this.useCTE = useCTE;
  }

  getName(id: number) {
    return `${this.stagePrefix}${id}`;
  }

  root(): StageWriter {
    if (this.parent === undefined) {
      return this;
    } else {
      return this.parent.root();
    }
  }

  addStage(sql: string): string {
    if (this.useCTE) {
      this.withs.push(sql);
      return this.getName(this.withs.length - 1);
    } else {
      this.withs[0] = sql;
      return indent(`\n(${sql})\n`);
    }
  }

  addUDF(
    stageWriter: StageWriter,
    dialect: Dialect,
    structDef: StructDef
  ): string {
    // eslint-disable-next-line prefer-const
    let {sql, lastStageName} = stageWriter.combineStages(true);
    if (lastStageName === undefined) {
      throw new Error('Internal Error: no stage to combine');
    }
    sql += dialect.sqlCreateFunctionCombineLastStage(lastStageName, structDef);

    const id = `${dialect.udfPrefix}${this.root().udfs.length}`;
    sql = dialect.sqlCreateFunction(id, sql);
    this.root().udfs.push(sql);
    return id;
  }

  addPDT(baseName: string, dialect: Dialect): string {
    const sql =
      this.combineStages(false).sql + this.withs[this.withs.length - 1];
    const tableName = 'scratch.' + baseName + generateHash(sql);
    this.root().pdts.push(dialect.sqlCreateTableAsSelect(tableName, sql));
    return tableName;
  }

  // combine all the stages except the last one into a WITH statement
  //  return SQL and the last stage name
  combineStages(includeLastStage: boolean): {
    sql: string;
    lastStageName: string | undefined;
  } {
    if (!this.useCTE) {
      return {sql: this.withs[0], lastStageName: this.withs[0]};
    }
    let lastStageName = this.getName(0);
    let prefix = 'WITH ';
    let w = '';
    for (let i = 0; i < this.withs.length - (includeLastStage ? 0 : 1); i++) {
      const sql = this.withs[i];
      lastStageName = this.getName(i);
      if (sql === undefined) {
        throw new Error(
          `Expected sql WITH to be present for stage ${lastStageName}.`
        );
      }
      w += `${prefix}${lastStageName} AS (\n${indent(sql)})\n`;
      prefix = ', ';
    }
    return {sql: w, lastStageName};
  }

  /** emit the SQL for all the stages.  */
  generateSQLStages(): string {
    const lastStageNum = this.withs.length - 1;
    if (lastStageNum < 0) {
      throw new Error('No SQL generated');
    }
    const udfs = this.udfs.join('\n');
    const pdts = this.pdts.join('\n');
    const sql = this.combineStages(false).sql;
    return udfs + pdts + sql + this.withs[lastStageNum];
  }

  generateCoorelatedSubQuery(dialect: Dialect, structDef: StructDef): string {
    if (!this.useCTE) {
      return dialect.sqlCreateFunctionCombineLastStage(
        `(${this.withs[0]})`,
        structDef
      );
    } else {
      return (
        this.combineStages(true).sql +
        dialect.sqlCreateFunctionCombineLastStage(
          this.getName(this.withs.length - 1),
          structDef
        )
      );
    }
  }
}

type QuerySomething = QueryField | QueryStruct | QueryTurtle;

// type QueryNodeType =
//   | "abstract"
//   | "dimension"
//   | "measure"
//   | "query"
//   | "turtle"
//   | "struct";

class GenerateState {
  whereSQL?: string;
  applyValue?: string;
  totalGroupSet = -1;

  withWhere(s?: string): GenerateState {
    const newState = new GenerateState();
    newState.whereSQL = s;
    newState.applyValue = this.applyValue;
    newState.totalGroupSet = this.totalGroupSet;
    return newState;
  }

  withApply(s: string): GenerateState {
    const newState = new GenerateState();
    newState.whereSQL = this.whereSQL;
    newState.applyValue = s;
    newState.totalGroupSet = this.totalGroupSet;
    return newState;
  }

  withTotal(groupSet: number): GenerateState {
    const newState = new GenerateState();
    newState.whereSQL = this.whereSQL;
    newState.applyValue = this.applyValue;
    newState.totalGroupSet = groupSet;
    return newState;
  }
}

abstract class QueryNode {
  constructor(public fieldDef: FieldDef) {}

  getIdentifier() {
    return getIdentifier(this.fieldDef);
  }

  getChildByName(_name: string): QuerySomething | undefined {
    return undefined;
  }
}

class QueryField extends QueryNode {
  fieldDef: FieldDef;
  parent: QueryStruct;

  constructor(fieldDef: FieldDef, parent: QueryStruct) {
    super(fieldDef);
    this.parent = parent;
    this.fieldDef = fieldDef;
  }

  uniqueKeyPossibleUse(): UniqueKeyPossibleUse | undefined {
    return undefined;
  }

  getJoinableParent(): QueryStruct {
    // if it is inline it should always have a parent
    const parent = this.parent;
    if (parent.fieldDef.structRelationship.type === 'inline') {
      if (parent) {
        return parent.getJoinableParent();
      } else {
        throw new Error('Internal Error: inline struct cannot be root');
      }
    }
    return parent;
  }

  caseGroup(groupSets: number[], s: string): string {
    if (groupSets.length === 0) {
      return s;
    } else {
      const exp =
        groupSets.length === 1
          ? `=${groupSets[0]}`
          : ` IN (${groupSets.join(',')})`;
      return `CASE WHEN group_set${exp} THEN\n  ${s}\n  END`;
    }
  }

  getFullOutputName() {
    return this.parent.getFullOutputName() + this.getIdentifier();
  }

  generateFieldFragment(
    resultSet: FieldInstanceResult,
    context: QueryStruct,
    expr: FieldFragment,
    state: GenerateState
  ): string {
    // find the structDef and return the path to the field...
    const field = context.getFieldByName(expr.path) as QueryField;
    if (hasExpression(field.fieldDef)) {
      const ret = this.generateExpressionFromExpr(
        resultSet,
        field.parent,
        field.fieldDef.e,
        state
      );
      // in order to avoid too many parens, there was some code here ..
      // if (!ret.match(/^\(.*\)$/)) {
      //   ret = `(${ret})`;
      // }
      // but this  failed when the expresion was (bool1)or(bool2)
      // there could maybe be a smarter parse of the expression to avoid
      // an extra paren, but correctness first, beauty AND correctness later
      return `(${ret})`;
    } else {
      // return field.parent.getIdentifier() + "." + field.fieldDef.name;
      return field.generateExpression(resultSet);
    }
  }

  generateOutputFieldFragment(
    resultSet: FieldInstanceResult,
    _context: QueryStruct,
    frag: OutputFieldFragment,
    _state: GenerateState
  ): string {
    return `(${resultSet.getField(frag.name).getAnalyticalSQL(false)})`;
  }

  generateSQLExpression(
    resultSet: FieldInstanceResult,
    context: QueryStruct,
    frag: SQLExpressionFragment,
    state: GenerateState
  ): string {
    return this.generateExpressionFromExpr(resultSet, context, frag.e, state);
  }

  private getParameterMap(
    overload: FunctionOverloadDef,
    numArgs: number
  ): Map<string, {argIndexes: number[]; param: FunctionParameterDef}> {
    return new Map(
      overload.params.map((param, paramIndex) => {
        const argIndexes = param.isVariadic
          ? range(paramIndex, numArgs)
          : [paramIndex];
        return [param.name, {param, argIndexes}];
      })
    );
  }

  private expandFunctionCall(
    dialect: string,
    overload: FunctionOverloadDef,
    args: Expr[]
  ) {
    const paramMap = this.getParameterMap(overload, args.length);
    if (overload.dialect[dialect] === undefined) {
      throw new Error(`Function is not defined for dialect ${dialect}`);
    }
    return exprMap(overload.dialect[dialect], fragment => {
      if (typeof fragment === 'string') {
        return [fragment];
      } else if (fragment.type === 'spread') {
        const param = fragment.e[0];
        if (
          fragment.e.length !== 1 ||
          typeof param === 'string' ||
          param.type !== 'function_parameter'
        ) {
          throw new Error(
            'Invalid function definition. Argument to spread must be a function parameter.'
          );
          return [];
        }
        const entry = paramMap.get(param.name);
        if (entry === undefined) {
          return [fragment];
        } else {
          return joinWith(
            entry.argIndexes.map(argIndex => args[argIndex]),
            ','
          );
        }
      } else if (fragment.type === 'function_parameter') {
        const entry = paramMap.get(fragment.name);
        if (entry === undefined) {
          return [fragment];
        } else if (entry.param.isVariadic) {
          const spread = joinWith(
            entry.argIndexes.map(argIndex => args[argIndex]),
            ','
          );
          return ['[', ...spread, ']'];
        } else {
          return args[entry.argIndexes[0]];
        }
      }
      return [fragment];
    });
  }

  generateFunctionCallExpression(
    resultSet: FieldInstanceResult,
    context: QueryStruct,
    frag: FunctionCallFragment,
    state: GenerateState
  ): string {
    const overload = frag.overload;
    const args = frag.args;
    const isSymmetric = frag.overload.isSymmetric ?? false;
    const distinctKey =
      expressionIsAggregate(overload.returnType.expressionType) &&
      !isSymmetric &&
      this.generateDistinctKeyIfNecessary(resultSet, context, frag.structPath);
    if (distinctKey) {
      if (!context.dialect.supportsAggDistinct) {
        throw new Error(
          `Asymmetric aggregates are not supported for custom functions in ${context.dialect.name}.`
        );
      }
      const argsExpressions = args.map(arg => {
        return this.generateDimFragment(resultSet, context, arg, state);
      });
      return context.dialect.sqlAggDistinct(
        distinctKey,
        argsExpressions,
        valNames => {
          const funcCall = this.expandFunctionCall(
            context.dialect.name,
            overload,
            valNames.map(v => [v])
          );
          return this.generateExpressionFromExpr(
            resultSet,
            context,
            funcCall,
            state
          );
        }
      );
    } else {
      const mappedArgs = expressionIsAggregate(
        overload.returnType.expressionType
      )
        ? args.map(arg => {
            // TODO We assume that all arguments to this aggregate-returning function need to
            // have filters applied to them. This is not necessarily true in the general case,
            // e.g. in a function `avg_plus(a, b) = avg(a) + b` -- here, `b` should not be
            // be filtered. But since there aren't any aggregate functions like this in the
            // standard library we have planned, we ignore this for now.
            return [this.generateDimFragment(resultSet, context, arg, state)];
          })
        : args;
      const funcCall: Expr = this.expandFunctionCall(
        context.dialect.name,
        overload,
        mappedArgs
      );

      if (expressionIsAnalytic(overload.returnType.expressionType)) {
        // TODO probably need to pass in the function and arguments separately
        // in order to generate parameter SQL correctly in BQ re: partition
        return this.generateAnalyticFragment(
          resultSet,
          context,
          funcCall,
          overload,
          state,
          args
        );
      }
      return this.generateExpressionFromExpr(
        resultSet,
        context,
        funcCall,
        state
      );
    }
  }

  generateSpread(
    _resultSet: FieldInstanceResult,
    _context: QueryStruct,
    _frag: SpreadFragment,
    _state: GenerateState
  ): string {
    throw new Error('Unexpanded spread encountered during SQL generation');
  }

  generateParameterFragment(
    resultSet: FieldInstanceResult,
    context: QueryStruct,
    expr: ParameterFragment,
    state: GenerateState
  ): string {
    // find the structDef and return the path to the field...
    const param = context.parameters()[expr.path];
    if (isValueParameter(param)) {
      if (param.value) {
        return this.generateExpressionFromExpr(
          resultSet,
          context,
          param.value,
          state
        );
      }
    } else if (param.condition) {
      return this.generateExpressionFromExpr(
        resultSet,
        context,
        param.condition,
        state
      );
    }
    throw new Error(`Can't generate SQL, no value for ${expr.path}`);
  }

  generateFilterFragment(
    resultSet: FieldInstanceResult,
    context: QueryStruct,
    expr: FilterFragment,
    state: GenerateState
  ): string {
    const allWhere = new AndChain(state.whereSQL);
    for (const cond of expr.filterList) {
      allWhere.add(
        this.generateExpressionFromExpr(
          resultSet,
          context,
          cond.expression,
          state.withWhere()
        )
      );
    }
    return this.generateExpressionFromExpr(
      resultSet,
      context,
      expr.e,
      state.withWhere(allWhere.sql())
    );
  }

  generateDimFragment(
    resultSet: FieldInstanceResult,
    context: QueryStruct,
    expr: Expr,
    state: GenerateState
  ): string {
    let dim = this.generateExpressionFromExpr(resultSet, context, expr, state);
    if (state.whereSQL) {
      dim = `CASE WHEN ${state.whereSQL} THEN ${dim} END`;
    }
    return dim;
  }

  generateUngroupedFragment(
    resultSet: FieldInstanceResult,
    context: QueryStruct,
    expr: UngroupFragment,
    state: GenerateState
  ): string {
    if (state.totalGroupSet !== -1) {
      throw new Error('Already in ALL.  Cannot nest within an all calcuation.');
    }

    let totalGroupSet;
    let ungroupSet: UngroupSet | undefined;

    if (expr.fields && expr.fields.length > 0) {
      const key = expr.fields.sort().join('|') + expr.type;
      ungroupSet = resultSet.ungroupedSets.get(key);
      if (ungroupSet === undefined) {
        throw new Error(`Internal Error, cannot find groupset with key ${key}`);
      }
      totalGroupSet = ungroupSet.groupSet;
    } else {
      totalGroupSet = resultSet.parent ? resultSet.parent.groupSet : 0;
    }

    const s = this.generateExpressionFromExpr(
      resultSet,
      context,
      expr.e,
      state.withTotal(totalGroupSet)
    );

    const fields = resultSet.getUngroupPartitions(ungroupSet);

    let partitionBy = '';
    const fieldsString = fields.map(f => f.getAnalyticalSQL(true)).join(', ');
    if (fieldsString.length > 0) {
      partitionBy = `PARTITION BY ${fieldsString}`;
    }
    return `MAX(${s}) OVER (${partitionBy})`;
  }

  generateDistinctKeyIfNecessary(
    resultSet: FieldInstanceResult,
    context: QueryStruct,
    structPath: string | undefined
  ): string | undefined {
    let struct = context;
    if (structPath) {
      struct = this.parent.root().getStructByName(structPath);
    }
    if (struct.needsSymetricCalculation(resultSet)) {
      return struct.getDistinctKey().generateExpression(resultSet);
    } else {
      return undefined;
    }
  }

  generateSumFragment(
    resultSet: FieldInstanceResult,
    context: QueryStruct,
    expr: AggregateFragment,
    state: GenerateState
  ): string {
    const dimSQL = this.generateDimFragment(resultSet, context, expr.e, state);
    const distinctKeySQL = this.generateDistinctKeyIfNecessary(
      resultSet,
      context,
      expr.structPath
    );
    let ret;
    if (distinctKeySQL) {
      if (this.parent.dialect.supportsSumDistinctFunction) {
        ret = this.parent.dialect.sqlSumDistinct(distinctKeySQL, dimSQL, 'SUM');
      } else {
        ret = sqlSumDistinct(this.parent.dialect, dimSQL, distinctKeySQL);
      }
    } else {
      ret = `SUM(${dimSQL})`;
    }
    return `COALESCE(${ret},0)`;
  }

  generateSymmetricFragment(
    resultSet: FieldInstanceResult,
    context: QueryStruct,
    expr: AggregateFragment,
    state: GenerateState
  ): string {
    const dimSQL = this.generateDimFragment(resultSet, context, expr.e, state);
    const f =
      expr.function === 'count_distinct'
        ? 'count(distinct '
        : expr.function + '(';
    return `${f}${dimSQL})`;
  }

  generateAvgFragment(
    resultSet: FieldInstanceResult,
    context: QueryStruct,
    expr: AggregateFragment,
    state: GenerateState
  ): string {
    // find the structDef and return the path to the field...
    const dimSQL = this.generateDimFragment(resultSet, context, expr.e, state);
    const distinctKeySQL = this.generateDistinctKeyIfNecessary(
      resultSet,
      context,
      expr.structPath
    );
    if (distinctKeySQL) {
      let countDistinctKeySQL = distinctKeySQL;
      if (state.whereSQL) {
        countDistinctKeySQL = `CASE WHEN ${state.whereSQL} THEN ${distinctKeySQL} END`;
      }
      let sumDistinctSQL;
      let avgDistinctSQL;
      if (this.parent.dialect.supportsSumDistinctFunction) {
        avgDistinctSQL = this.parent.dialect.sqlSumDistinct(
          distinctKeySQL,
          dimSQL,
          'AVG'
        );
      } else {
        sumDistinctSQL = sqlSumDistinct(
          this.parent.dialect,
          dimSQL,
          distinctKeySQL
        );
        avgDistinctSQL = `(${sumDistinctSQL})/NULLIF(COUNT(DISTINCT CASE WHEN ${dimSQL} IS NOT NULL THEN ${countDistinctKeySQL} END),0)`;
      }
      return avgDistinctSQL;
    } else {
      return `AVG(${dimSQL})`;
    }
  }

  generateCountFragment(
    resultSet: FieldInstanceResult,
    context: QueryStruct,
    expr: AggregateFragment,
    state: GenerateState
  ): string {
    let func = 'COUNT(';
    let thing = '1';
<<<<<<< HEAD
    const distinctKeySQL = this.generateDistinctKeyIfNecessary(
      resultSet,
      context,
      expr.structPath
    );
    if (distinctKeySQL) {
      func = 'COUNT(DISTINCT ';
      thing = distinctKeySQL;
=======

    let struct = context;
    if (expr.structPath) {
      struct = this.parent.root().getStructByName(expr.structPath);
    }
    const joinName = struct.getJoinableParent().getIdentifier();
    const join = resultSet.root().joins.get(joinName);
    if (!join) {
      throw new Error(`Join ${joinName} not found in result set`);
    }
    if (!join.leafiest || join.makeUniqueKey) {
      func = 'COUNT(DISTINCT';
      thing = struct.getDistinctKey().generateExpression(resultSet);
>>>>>>> f7cfcb67
    }

    // const distinctKeySQL = this.generateDistinctKeyIfNecessary(
    //   resultSet,
    //   context,
    //   expr.structPath
    // );
    // if (distinctKeySQL) {
    //   func = 'COUNT(DISTINCT';
    //   thing = distinctKeySQL;
    // }

    // find the structDef and return the path to the field...
    if (state.whereSQL) {
      return `${func}CASE WHEN ${state.whereSQL} THEN ${thing} END)`;
    } else {
      return `${func}${thing})`;
    }
  }

  generateDialect(
    resultSet: FieldInstanceResult,
    context: QueryStruct,
    expr: DialectFragment,
    state: GenerateState
  ): string {
    return this.generateExpressionFromExpr(
      resultSet,
      context,
      context.dialect.dialectExpr(resultSet.getQueryInfo(), expr),
      state
    );
  }

  generateFieldReference(
    resultSet: FieldInstanceResult,
    context: QueryStruct,
    expr: FieldReferenceFragment,
    state: GenerateState
  ): string {
    return this.generateFieldFragment(
      resultSet,
      context,
      {type: 'field', path: expr.path},
      state
    );
  }

  generateSqlString(
    resultSet: FieldInstanceResult,
    context: QueryStruct,
    expr: SqlStringFragment,
    state: GenerateState
  ): string {
    return expr.e
      .map(part =>
        typeof part === 'string'
          ? part
          : this.generateExpressionFromExpr(resultSet, context, [part], state)
      )
      .join('');
  }

  generateSourceReference(
    resultSet: FieldInstanceResult,
    context: QueryStruct,
    expr: SourceReferenceFragment
  ): string {
    if (expr.path === undefined) {
      return context.getSQLIdentifier();
    } else {
      return context.getFieldByName(expr.path).getIdentifier();
    }
  }

  getAnalyticPartitions(resultStruct: FieldInstanceResult) {
    const ret: string[] = [];
    let p = resultStruct.parent;
    while (p !== undefined) {
      const scalars = p.fields(
        fi => isScalarField(fi.f) && fi.fieldUsage.type === 'result'
      );
      const partitionSQLs = scalars.map(fi => fi.getAnalyticalSQL(true));
      ret.push(...partitionSQLs);
      p = p.parent;
    }
    return ret.join(', ');
  }

  generateAnalyticFragment(
    resultStruct: FieldInstanceResult,
    context: QueryStruct,
    expr: Expr,
    overload: FunctionOverloadDef,
    state: GenerateState,
    args: Expr[]
  ): string {
    let partitionBy = '';
    const isComplex = resultStruct.root().isComplexQuery;
    const fieldsString = this.getAnalyticPartitions(resultStruct);
    if (isComplex || fieldsString.length > 0) {
      partitionBy = 'PARTITION BY ';
      if (isComplex) {
        partitionBy += 'group_set';
      }
      if (fieldsString.length > 0) {
        partitionBy += `, ${fieldsString}`;
      }
    }

    let orderBy = '';
    if (overload.needsWindowOrderBy) {
      // calculate the ordering.
      const obSQL: string[] = [];
      let orderingField;
      const orderByDef =
        (resultStruct.firstSegment as QuerySegment).orderBy ||
        resultStruct.calculateDefaultOrderBy();
      for (const ordering of orderByDef) {
        if (typeof ordering.field === 'string') {
          orderingField = {
            name: ordering.field,
            fif: resultStruct.getField(ordering.field),
          };
        } else {
          orderingField = resultStruct.getFieldByNumber(ordering.field);
        }
        const exprType = orderingField.fif.f.fieldDef.expressionType;
        // TODO today we do not support ordering by analytic functions at all, so this works
        // but eventually we will, and this check will just want to ensure that the order field
        // isn't the same as the field we're currently compiling (otherwise we will loop infintely)
        if (expressionIsAnalytic(exprType)) {
          continue;
        }
        if (resultStruct.firstSegment.type === 'reduce') {
          const orderSQL = orderingField.fif.getAnalyticalSQL(false);
          obSQL.push(` ${orderSQL} ${ordering.dir || 'ASC'}`);
        } else if (resultStruct.firstSegment.type === 'project') {
          obSQL.push(
            ` ${orderingField.fif.f.generateExpression(resultStruct)} ${
              ordering.dir || 'ASC'
            }`
          );
        }
      }

      if (obSQL.length > 0) {
        orderBy = ' ' + this.parent.dialect.sqlOrderBy(obSQL);
      }
    }

    let between = '';
    if (overload.between) {
      const [preceding, following] = [
        overload.between.preceding,
        overload.between.following,
      ].map(value => {
        if (value === -1) {
          return 'UNBOUNDED';
        }
        if (typeof value === 'number') {
          return value;
        }
        const argIndex = overload.params.findIndex(
          param => param.name === value
        );
        const arg = args[argIndex];
        if (
          arg.length !== 1 ||
          typeof arg[0] === 'string' ||
          arg[0].type !== 'dialect' ||
          arg[0].function !== 'numberLiteral'
        ) {
          throw new Error('Invalid number of rows for window spec');
        }
        // TODO this does not handle float literals correctly
        return arg[0].literal;
      });
      between = `ROWS BETWEEN ${preceding} PRECEDING AND ${following} FOLLOWING`;
    }

    const funcSQL = this.generateExpressionFromExpr(
      resultStruct,
      context,
      expr,
      state
    );

    return `${funcSQL} OVER(${partitionBy} ${orderBy} ${between})`;
  }

  generateExpressionFromExpr(
    resultSet: FieldInstanceResult,
    context: QueryStruct,
    e: Expr,
    state: GenerateState = new GenerateState()
  ): string {
    let s = '';
    for (const expr of e) {
      if (typeof expr === 'string') {
        s += expr;
      } else if (isFieldFragment(expr)) {
        s += this.generateFieldFragment(resultSet, context, expr, state);
      } else if (isParameterFragment(expr)) {
        s += this.generateParameterFragment(resultSet, context, expr, state);
      } else if (isFilterFragment(expr)) {
        s += this.generateFilterFragment(resultSet, context, expr, state);
      } else if (isUngroupFragment(expr)) {
        s += this.generateUngroupedFragment(resultSet, context, expr, state);
      } else if (isAggregateFragment(expr)) {
        let agg;
        if (expr.function === 'sum') {
          agg = this.generateSumFragment(resultSet, context, expr, state);
        } else if (expr.function === 'avg') {
          agg = this.generateAvgFragment(resultSet, context, expr, state);
        } else if (expr.function === 'count') {
          agg = this.generateCountFragment(resultSet, context, expr, state);
        } else if (['count_distinct', 'min', 'max'].includes(expr.function)) {
          agg = this.generateSymmetricFragment(resultSet, context, expr, state);
        } else {
          throw new Error(
            `Internal Error: Unknown aggregate function ${expr.function}`
          );
        }
        if (resultSet.root().isComplexQuery) {
          let groupSet = resultSet.groupSet;
          if (state.totalGroupSet !== -1) {
            groupSet = state.totalGroupSet;
          }
          s += this.caseGroup([groupSet], agg);
        } else {
          s += agg;
        }
      } else if (isApplyFragment(expr)) {
        const applyVal = this.generateExpressionFromExpr(
          resultSet,
          context,
          expr.value,
          state
        );
        s += this.generateExpressionFromExpr(
          resultSet,
          context,
          expr.to,
          state.withApply(applyVal)
        );
      } else if (isApplyValue(expr)) {
        if (state.applyValue) {
          s += state.applyValue;
        } else {
          throw new Error(
            'Internal Error: Partial application value referenced but not provided'
          );
        }
      } else if (isFunctionParameterFragment(expr)) {
        throw new Error(
          'Internal Error: Function parameter fragment remaining during SQL generation'
        );
      } else if (isOutputFieldFragment(expr)) {
        s += this.generateOutputFieldFragment(resultSet, context, expr, state);
      } else if (isSQLExpressionFragment(expr)) {
        s += this.generateSQLExpression(resultSet, context, expr, state);
      } else if (isFunctionCallFragment(expr)) {
        s += this.generateFunctionCallExpression(
          resultSet,
          context,
          expr,
          state
        );
      } else if (isSpreadFragment(expr)) {
        s += this.generateSpread(resultSet, context, expr, state);
      } else if (expr.type === 'dialect') {
        s += this.generateDialect(resultSet, context, expr, state);
      } else if (expr.type === 'sql-string') {
        s += this.generateSqlString(resultSet, context, expr, state);
      } else if (expr.type === 'source-reference') {
        s += this.generateSourceReference(resultSet, context, expr);
      } else if (expr.type === 'field-reference') {
        s += this.generateFieldReference(resultSet, context, expr, state);
      } else {
        throw new Error(
          `Internal Error: Unknown expression fragment ${JSON.stringify(
            expr,
            undefined,
            2
          )}`
        );
      }
    }
    return s;
  }

  getExpr(): Expr {
    if (hasExpression(this.fieldDef)) {
      return this.fieldDef.e;
    }
    return [
      this.parent.dialect.sqlFieldReference(
        this.parent.getSQLIdentifier(),
        this.fieldDef.name,
        this.fieldDef.type,
        this.parent.fieldDef.structSource.type === 'nested' ||
          this.parent.fieldDef.structSource.type === 'inline' ||
          (this.parent.fieldDef.structSource.type === 'sql' &&
            this.parent.fieldDef.structSource.method === 'nested'),
        this.parent.fieldDef.structRelationship.type === 'nested' &&
          this.parent.fieldDef.structRelationship.isArray
      ),
    ];
  }

  generateExpression(resultSet: FieldInstanceResult): string {
    return this.generateExpressionFromExpr(
      resultSet,
      this.parent,
      this.getExpr()
    );
  }
}

function isCalculatedField(f: QueryField): f is QueryAtomicField {
  return f instanceof QueryAtomicField && f.isCalculated();
}

function isAggregateField(f: QueryField): f is QueryAtomicField {
  return f instanceof QueryAtomicField && f.isAggregate();
}

function isScalarField(f: QueryField): f is QueryAtomicField {
  return f instanceof QueryAtomicField && !f.isCalculated();
}

class QueryAtomicField extends QueryField {
  includeInWildcard(): boolean {
    return true;
  }

  isCalculated(): boolean {
    return expressionIsCalculation(
      (this.fieldDef as FieldAtomicDef).expressionType
    );
  }

  isAggregate(): boolean {
    return expressionIsAggregate(
      (this.fieldDef as FieldAtomicDef).expressionType
    );
  }

  getFilterList(): FilterExpression[] {
    return [];
  }

  hasExpression(): boolean {
    return hasExpression(this.fieldDef);
  }
}

// class QueryMeasure extends QueryField {}

class QueryFieldString extends QueryAtomicField {}
class QueryFieldNumber extends QueryAtomicField {}
class QueryFieldBoolean extends QueryAtomicField {}
class QueryFieldJSON extends QueryAtomicField {}
class QueryFieldUnsupported extends QueryAtomicField {}

// in a query a struct can be referenced.  The struct will
//  emit the primary key field in the actual result set and
//  will include the StructDef as a foreign key join in the output
//  StructDef.
class QueryFieldStruct extends QueryAtomicField {
  primaryKey: string;

  constructor(fieldDef: FieldDef, parent: QueryStruct, primaryKey: string) {
    super(fieldDef, parent);
    this.primaryKey = primaryKey;
  }

  getName() {
    return getIdentifier(this.fieldDef);
  }

  getAsJoinedStructDef(foreignKeyName: string): StructDef {
    return {
      ...this.parent.fieldDef,
      structRelationship: {
        type: 'one',
        matrixOperation: 'left',
        onExpression: [
          {
            type: 'field',
            path: this.primaryKey,
          },
          '=',
          {type: 'field', path: foreignKeyName},
        ],
      },
    };
  }
}

class QueryFieldDate extends QueryAtomicField {
  generateExpression(resultSet: FieldInstanceResult): string {
    const fd = this.fieldDef as FieldDateDef;
    if (!fd.timeframe) {
      return super.generateExpression(resultSet);
    } else {
      const truncated = this.parent.dialect.sqlTrunc(
        resultSet.getQueryInfo(),
        {value: this.getExpr(), valueType: 'date'},
        fd.timeframe
      );
      return this.generateExpressionFromExpr(resultSet, this.parent, truncated);
    }
  }

  // clone ourselves on demand as a timeframe.
  getChildByName(name: string): QueryFieldDate {
    const fieldDef = {
      ...this.fieldDef,
      as: `${this.getIdentifier()}_${name}`,
      timeframe: name,
    };
    return new QueryFieldDate(fieldDef as FieldDateDef, this.parent);
  }
}

class QueryFieldTimestamp extends QueryAtomicField {
  // clone ourselves on demand as a timeframe.
  getChildByName(name: string): QueryFieldTimestamp {
    const fieldDef = {
      ...this.fieldDef,
      as: `${this.getIdentifier()}_${name}`,
      timeframe: name,
    };
    return new QueryFieldTimestamp(fieldDef as FieldTimestampDef, this.parent);
  }
}

class QueryFieldDistinctKey extends QueryAtomicField {
  generateExpression(resultSet: FieldInstanceResult): string {
    if (this.parent.primaryKey()) {
      const pk = this.parent.getPrimaryKeyField(this.fieldDef);
      return pk.generateExpression(resultSet);
    } else if (this.parent.fieldDef.structSource.type === 'nested') {
      const parentKey = this.parent.parent
        ?.getDistinctKey()
        .generateExpression(resultSet);
      return this.parent.dialect.concat(
        parentKey || '', // shouldn't have to do this...
        "'x'",
        this.parent.dialect.sqlFieldReference(
          this.parent.getIdentifier(),
          '__row_id',
          'string',
          true,
          false
        )
      );
    } else {
      // return this.parent.getIdentifier() + "." + "__distinct_key";
      return this.parent.dialect.sqlFieldReference(
        this.parent.getIdentifier(),
        '__distinct_key',
        'string',
        this.parent.fieldDef.structRelationship.type === 'nested',
        false
      );
    }
  }

  includeInWildcard(): boolean {
    return false;
  }
}

const NUMERIC_DECIMAL_PRECISION = 9;

function sqlSumDistinct(
  dialect: Dialect,
  sqlExp: string,
  sqlDistintKey: string
) {
  const precision = 9;
  const uniqueInt = dialect.sqlSumDistinctHashedKey(sqlDistintKey);
  const multiplier = 10 ** (precision - NUMERIC_DECIMAL_PRECISION);
  const sumSQL = `
  (
    SUM(DISTINCT
      (CAST(ROUND(COALESCE(${sqlExp},0)*(${multiplier}*1.0), ${NUMERIC_DECIMAL_PRECISION}) AS ${dialect.defaultDecimalType}) +
      ${uniqueInt}
    ))
    -
     SUM(DISTINCT ${uniqueInt})
  )`;
  let ret = `(${sumSQL}/(${multiplier}*1.0))`;
  ret = `CAST(${ret} AS ${dialect.defaultNumberType})`;
  return ret;
}

type FieldUsage =
  | {
      type: 'result';
      resultIndex: number;
    }
  | {type: 'where'}
  | {type: 'dependant'};

type FieldInstanceType = 'field' | 'query';

interface FieldInstance {
  type: FieldInstanceType;
  // groupSet: number;
  root(): FieldInstanceResultRoot;
}

class FieldInstanceField implements FieldInstance {
  type: FieldInstanceType = 'field';
  additionalGroupSets: number[] = [];
  analyticalSQL: string | undefined; // the name of the field when used in a window function calculation.
  partitionSQL: string | undefined; // the name of the field when used as a partition.
  constructor(
    public f: QueryField,
    public fieldUsage: FieldUsage,
    public parent: FieldInstanceResult
  ) {}

  root(): FieldInstanceResultRoot {
    return this.parent.root();
  }

  getSQL() {
    let exp = this.f.generateExpression(this.parent);
    if (isScalarField(this.f)) {
      exp = this.f.caseGroup(
        this.parent.groupSet > 0
          ? this.parent.childGroups.concat(this.additionalGroupSets)
          : [],
        exp
      );
    }
    return exp;
  }

  getAnalyticalSQL(forPartition: boolean): string {
    if (this.analyticalSQL === undefined) {
      return this.getSQL();
    } else if (forPartition && this.partitionSQL) {
      return this.partitionSQL;
    } else {
      return this.analyticalSQL;
    }
  }
}

type RepeatedResultType = 'nested' | 'inline_all_numbers' | 'inline';

type UngroupSet = {
  type: 'all' | 'exclude';
  fields: string[];
  groupSet: number;
};

class FieldInstanceResult implements FieldInstance {
  type: FieldInstanceType = 'query';
  allFields = new Map<string, FieldInstance>();
  groupSet = 0;
  depth = 0;
  childGroups: number[] = [];
  firstSegment: PipeSegment;
  hasHaving = false;
  ungroupedSets = new Map<string, UngroupSet>();
  // query: QueryQuery;

  resultUsesUngrouped = false;

  constructor(
    public turtleDef: TurtleDef,
    public parent: FieldInstanceResult | undefined
  ) {
    this.firstSegment = turtleDef.pipeline[0];
  }

  getQueryInfo(): QueryInfo {
    if (
      !isIndexSegment(this.firstSegment) &&
      !isRawSegment(this.firstSegment)
    ) {
      const {queryTimezone} = this.firstSegment;
      if (queryTimezone) {
        return {queryTimezone};
      }
    }
    return {};
  }

  addField(as: string, field: QueryField, usage: FieldUsage) {
    const fi = this.allFields.get(as);
    if (fi) {
      if (fi.type === 'query') {
        throw new Error(
          `Redefinition of field ${field.fieldDef.name} as struct`
        );
      }
      const fif = fi as FieldInstanceField;
      if (fif.fieldUsage.type === 'result') {
        if (usage.type !== 'result') {
          // its already in the result, we can just ignore it.
          return;
        } else {
          throw new Error(
            `Ambiguous output field name '${field.fieldDef.name}'.`
          );
        }
      }
    }
    this.add(as, new FieldInstanceField(field, usage, this));
  }

  parentGroupSet(): number {
    if (this.parent) {
      return this.parent.groupSet;
    } else {
      return 0;
    }
  }

  add(name: string, f: FieldInstance) {
    this.allFields.set(name, f);
  }

  hasField(name: string): boolean {
    const fi = this.allFields.get(name);
    return fi !== undefined && fi instanceof FieldInstanceField;
  }

  getField(name: string): FieldInstanceField {
    const fi = this.allFields.get(name);
    if (fi === undefined) {
      throw new Error(`Internal Error, field Not defined ${name}`);
    } else if (fi instanceof FieldInstanceField) {
      return fi;
    }
    throw new Error(`can't use a query here ${name}`);
  }

  getFieldByNumber(index: number): {name: string; fif: FieldInstanceField} {
    for (const [name, fi] of this.allFields) {
      if (fi instanceof FieldInstanceField) {
        if (
          fi.fieldUsage.type === 'result' &&
          fi.fieldUsage.resultIndex === index
        ) {
          return {name, fif: fi};
        }
      }
    }
    throw new Error(`Invalid Order By index '${index}`);
  }

  // loops through all the turtled queries and computes recomputes the group numbers
  computeGroups(
    nextGroupSetNumber: number,
    depth: number
  ): {
    nextGroupSetNumber: number;
    maxDepth: number;
    children: number[];
    isComplex: boolean;
  } {
    // if the root node uses a total, start at 1.
    if (nextGroupSetNumber === 0 && this.resultUsesUngrouped) {
      this.root().computeOnlyGroups.push(nextGroupSetNumber++);
    }

    // make a groupset for each unique ungrouping expression
    for (const [_key, grouping] of this.ungroupedSets) {
      const groupSet = nextGroupSetNumber++;
      grouping.groupSet = groupSet;
      this.root().computeOnlyGroups.push(groupSet);
    }

    this.groupSet = nextGroupSetNumber++;
    this.depth = depth;
    let maxDepth = depth;
    let isComplex = false;
    let children: number[] = [this.groupSet];
    for (const [_name, fi] of this.allFields) {
      if (fi.type === 'query') {
        const fir = fi as FieldInstanceResult;
        isComplex = true;
        if (fir.firstSegment.type === 'reduce') {
          const r = fir.computeGroups(nextGroupSetNumber, depth + 1);
          children = children.concat(r.children);
          nextGroupSetNumber = r.nextGroupSetNumber;
          if (r.maxDepth > maxDepth) {
            maxDepth = r.maxDepth;
          }
        }
      }
    }
    this.childGroups = children;
    return {nextGroupSetNumber, maxDepth, children, isComplex};
  }

  fields(
    fn: undefined | ((field: FieldInstanceField) => boolean) = undefined
  ): FieldInstanceField[] {
    const ret: FieldInstanceField[] = [];
    for (const e of this.allFields.values()) {
      if (e instanceof FieldInstanceField) {
        if (fn === undefined || fn(e)) {
          ret.push(e);
        }
      }
    }
    return ret;
  }

  fieldNames(
    fn: undefined | ((field: FieldInstanceField) => boolean)
  ): string[] {
    const ret: string[] = [];
    for (const [name, fi] of this.allFields) {
      if (fi instanceof FieldInstanceField) {
        if (fn === undefined || fn(fi)) {
          ret.push(name);
        }
      }
    }
    return ret;
  }

  // if a turtled result is all measures, we emit use ANY_VALUE for the aggregation
  //  and emit the resulting structure as a RECORD instead of REPEATED
  //  if we have all numbers, we need to know because we'll have to conjur a record.
  getRepeatedResultType(): RepeatedResultType {
    let ret: RepeatedResultType = 'inline_all_numbers';
    for (const f of this.fields()) {
      if (f.fieldUsage.type === 'result') {
        if (isScalarField(f.f)) {
          return 'nested';
        }
        if (f.f instanceof QueryStruct) {
          ret = 'inline';
        }
      }
    }
    return ret;
  }

  structs(): FieldInstanceResult[] {
    const ret: FieldInstanceResult[] = [];
    for (const e of this.allFields.values()) {
      if (e instanceof FieldInstanceResult) {
        ret.push(e);
      }
    }
    return ret;
  }

  // return a list of structs that match the criteria
  //  specified in the function.
  selectStructs(
    result: FieldInstanceResult[],
    fn: (result: FieldInstanceResult) => boolean
  ): FieldInstanceResult[] {
    if (fn(this)) {
      result.push(this);
    }
    for (const e of this.structs()) {
      e.selectStructs(result, fn);
    }
    return result;
  }

  calculateDefaultOrderBy(): OrderBy[] {
    // LookML rules for default ordering.
    //  Date or time  or ordnal based fields, that field ascending
    //  First Measure Descending.
    let firstField;
    for (const [_name, fi] of this.allFields) {
      if (fi instanceof FieldInstanceField) {
        if (fi.fieldUsage.type === 'result') {
          firstField ||= fi.fieldUsage.resultIndex;
          if (['date', 'timestamp'].indexOf(fi.f.fieldDef.type) > -1) {
            return [{dir: 'desc', field: fi.fieldUsage.resultIndex}];
          } else if (isAggregateField(fi.f)) {
            return [{dir: 'desc', field: fi.fieldUsage.resultIndex}];
          }
        }
      }
    }
    if (firstField) {
      return [{dir: 'asc', field: firstField}];
    }
    return [];
  }

  addStructToJoin(
    qs: QueryStruct,
    query: QueryQuery,
    uniqueKeyPossibleUse: UniqueKeyPossibleUse | undefined,
    joinStack: string[]
  ): void {
    const name = qs.getIdentifier();

    // we're already chasing the dependency for this join.
    if (joinStack.indexOf(name) !== -1) {
      return;
    }

    let join: JoinInstance | undefined;
    if ((join = this.root().joins.get(name))) {
      join.uniqueKeyPossibleUses.add_use(uniqueKeyPossibleUse);
      return;
    }

    // if we have a parent, join it first.
    let parent: JoinInstance | undefined;
    const parentStruct = qs.parent?.getJoinableParent();
    if (parentStruct) {
      // add dependant expressions first...
      this.addStructToJoin(parentStruct, query, undefined, joinStack);
      parent = this.root().joins.get(parentStruct.getIdentifier());
    }

    // add any dependant joins based on the ON
    const sr = qs.fieldDef.structRelationship;
    if (
      isJoinOn(sr) &&
      qs.parent && // if the join has an ON, it must thave a parent
      sr.onExpression !== undefined &&
      joinStack.indexOf(name) === -1
    ) {
      query.addDependantExpr(this, qs.parent, sr.onExpression, [
        ...joinStack,
        name,
      ]);
    }

    if (!(join = this.root().joins.get(name))) {
      join = new JoinInstance(qs, name, parent);
      this.root().joins.set(name, join);
    }
    join.uniqueKeyPossibleUses.add_use(uniqueKeyPossibleUse);
  }

  findJoins(query: QueryQuery) {
    for (const dim of this.fields()) {
      this.addStructToJoin(
        dim.f.getJoinableParent(),
        query,
        dim.f.uniqueKeyPossibleUse(),
        []
      );
    }
    for (const s of this.structs()) {
      s.findJoins(query);
    }
  }

  root(): FieldInstanceResultRoot {
    if (this.parent) {
      return this.parent.root();
    }
    throw new Error('Internal Error, Null parent FieldInstanceResult');
  }

  getUngroupPartitions(
    ungroupSet: UngroupSet | undefined
  ): FieldInstanceField[] {
    let ret: FieldInstanceField[] = [];

    let p: FieldInstanceResult | undefined = this as FieldInstanceResult;
    let excludeFields: string[] = [];
    let inScopeFieldNames: string[] = [];
    // all defaults to all fields at the current level.
    if (ungroupSet === undefined || ungroupSet.type === 'all') {
      // fields specified an an all, convert it to an exclude set.
      const allFields = ungroupSet?.fields || [];
      // convert an All into the equivalent exclude
      excludeFields = this.fields(
        fi =>
          isScalarField(fi.f) &&
          fi.fieldUsage.type === 'result' &&
          allFields.indexOf(fi.f.getIdentifier()) === -1
      ).map(fi => fi.f.getIdentifier());
    } else {
      excludeFields = ungroupSet.fields;
    }
    let firstScope = true;
    while (p !== undefined) {
      // get a list of valid fieldnames for the current scope.
      if (firstScope || ungroupSet?.type === 'exclude') {
        inScopeFieldNames = inScopeFieldNames.concat(
          p
            .fields(
              fi => isScalarField(fi.f) && fi.fieldUsage.type === 'result'
            )
            .map(fi => fi.f.getIdentifier())
        );
      }
      ret = ret.concat(
        p.fields(
          fi =>
            isScalarField(fi.f) &&
            fi.fieldUsage.type === 'result' &&
            excludeFields.indexOf(fi.f.getIdentifier()) === -1
        )
      );
      p = p.parent;
      firstScope = false;
    }
    // verify that all names specified are available in the current scope.
    for (const fieldName of ungroupSet?.fields || []) {
      if (inScopeFieldNames.indexOf(fieldName) === -1) {
        throw new Error(
          `${ungroupSet?.type}(): unknown field name "${fieldName}" or name not in scope.`
        );
      }
    }

    return ret;
  }

  assignFieldsToGroups() {
    for (const [_key, grouping] of this.ungroupedSets) {
      for (const fieldInstance of this.getUngroupPartitions(grouping)) {
        fieldInstance.additionalGroupSets.push(grouping.groupSet);
      }
    }
    for (const child of this.structs()) {
      child.assignFieldsToGroups();
    }
  }
}

/* Root Result as opposed to a turtled result */
class FieldInstanceResultRoot extends FieldInstanceResult {
  joins = new Map<string, JoinInstance>();
  havings = new AndChain();
  isComplexQuery = false;
  queryUsesPartitioning = false;
  computeOnlyGroups: number[] = [];
  elimatedComputeGroups = false;

  constructor(turtleDef: TurtleDef) {
    super(turtleDef, undefined);
  }

  root(): FieldInstanceResultRoot {
    return this;
  }

  // in the stage immediately following stage0 we need to elimiate any of the
  //  groups that were used in ungroup calculations.  We need to do this only
  //  once and in the very next stage.
  eliminateComputeGroupsSQL(): string {
    if (this.elimatedComputeGroups || this.computeOnlyGroups.length === 0) {
      return '';
    } else {
      this.elimatedComputeGroups = true;
      return `group_set NOT IN (${this.computeOnlyGroups.join(',')})`;
    }
  }

  // look at all the fields again in the structs in the query

  calculateSymmetricAggregates() {
    let leafiest: string | undefined;
    for (const [name, join] of this.joins) {
      // first join is by default the
      const relationship = join.parentRelationship();
      if (
        relationship === 'many_to_many' ||
        join.forceAllSymmetricCalculations()
      ) {
        // everything must be calculated with symmetric aggregates
        leafiest = '0never';
      } else if (leafiest === undefined) {
        leafiest = name;
      } else if (join.parentRelationship() === 'one_to_many') {
        // check up the parent relationship until you find
        //  the current leafiest node.  If it isn't in the direct path
        //  we need symmetric aggregate for everything.
        //  if it is in the path, than this one becomes leafiest
        const s = join.queryStruct;
        if (s.parent && s.parent.getIdentifier() === leafiest) {
          leafiest = name;
        } else {
          // we have more than on one_to_many join chain, all bets are off.
          leafiest = '0never';
        }
      }
    }
    // console.log(`LEAFIEST: ${leafiest}`);
    for (const [name, join] of this.joins) {
      join.leafiest = name === leafiest;
    }

    // figure out which joins we need to manufacture distinct keys for.
    //  Nested Unique keys are dependant on the primary key of the parent
    //  and the table.
    for (const [_name, join] of this.joins) {
      // in a one_to_many join we need a key to count there may be a failed
      //  match in a left join.
      // users -> {
      //   group_by: user_id
      //   aggregate: order_count is orders.count()
      if (join.leafiest) {
        if (
          join.parent !== null &&
          join.uniqueKeyPossibleUses.has('count') &&
          !join.queryStruct.primaryKey()
        ) {
          join.makeUniqueKey = true;
        }
      } else if (
        !join.leafiest &&
        join.uniqueKeyPossibleUses.hasAsymetricFunctions()
      ) {
        let j: JoinInstance | undefined = join;
        while (j) {
          if (!j.queryStruct.primaryKey()) {
            j.makeUniqueKey = true;
          }
          if (j.queryStruct.fieldDef.structRelationship.type === 'nested') {
            j = j.parent;
          } else {
            j = undefined;
          }
        }
      }
    }
  }
}

class JoinInstance {
  uniqueKeyPossibleUses: UniqueKeyUse = new UniqueKeyUse();
  makeUniqueKey = false;
  leafiest = false;
  joinFilterConditions?: QueryFieldBoolean[];
  children: JoinInstance[] = [];
  constructor(
    public queryStruct: QueryStruct,
    public alias: string,
    public parent: JoinInstance | undefined
  ) {
    if (parent) {
      parent.children.push(this);
    }

    // convert the filter list into a list of boolean fields so we can
    //  generate dependancies and code for them.
    if (this.queryStruct.fieldDef.filterList) {
      this.joinFilterConditions = [];
      for (const filter of this.queryStruct.fieldDef.filterList) {
        const qf = new QueryFieldBoolean(
          {
            type: 'boolean',
            name: 'ignoreme',
            e: filter.expression,
          },
          this.queryStruct
        );
        this.joinFilterConditions.push(qf);
      }
    }
  }

  parentRelationship(): 'root' | JoinRelationship {
    if (this.queryStruct.parent === undefined) {
      return 'root';
    }
    switch (this.queryStruct.fieldDef.structRelationship.type) {
      case 'one':
        return 'many_to_one';
      case 'cross':
        return 'many_to_many';
      case 'many':
        return 'one_to_many';
      case 'nested':
        return 'one_to_many';
      case 'inline':
        return 'one_to_one';
      default:
        throw new Error(
          `Internal error unknown relationship type to parent for ${this.queryStruct.fieldDef.name}`
        );
    }
  }

  // For now, we force all symmetric calculations for full and right joins
  //  because we need distinct keys for COUNT(xx) operations.  Don't really need
  //  this for sums.  This will produce correct results and we can optimize this
  //  at some point..
  forceAllSymmetricCalculations(): boolean {
    const sr = this.queryStruct.fieldDef.structRelationship;
    if (this.queryStruct.parent === undefined || !isJoinOn(sr)) {
      return false;
    }
    if (sr.matrixOperation === 'right' || sr.matrixOperation === 'full') {
      return true;
    }
    return false;
  }

  // postgres unnest needs to know the names of the physical fields.
  getDialectFieldList(): DialectFieldList {
    const dialectFieldList: DialectFieldList = [];

    for (const f of this.queryStruct.fieldDef.fields.filter(isPhysical)) {
      dialectFieldList.push({
        type: f.type,
        sqlExpression: getIdentifier(f),
        sqlOutputName: getIdentifier(f),
      });
    }
    return dialectFieldList;
  }
}

/** nested query */
class QueryTurtle extends QueryField {}

/**
 * Used by the translator to get the output StructDef of a pipe segment
 *
 * half translated to the new world of types ..
 */
export class Segment {
  static nextStructDef(structDef: StructDef, segment: PipeSegment): StructDef {
    const qs = new QueryStruct(structDef, {
      model: new QueryModel(undefined),
    });
    const turtleDef: TurtleDef = {
      type: 'turtle',
      name: 'ignoreme',
      pipeline: [segment],
    };

    const queryQueryQuery = QueryQuery.makeQuery(
      turtleDef,
      qs,
      new StageWriter(true, undefined), // stage write indicates we want to get a result.
      false
    );
    return queryQueryQuery.getResultStructDef();
  }
}

type StageGroupMaping = {fromGroup: number; toGroup: number};

type StageOutputContext = {
  sql: string[]; // sql expressions
  lateralJoinSQLExpressions: string[];
  dimensionIndexes: number[]; // which indexes are dimensions
  fieldIndex: number;
  groupsAggregated: StageGroupMaping[]; // which groups were aggregated
  outputPipelinedSQL: OutputPipelinedSQL[]; // secondary stages for turtles.
};

/** Query builder object. */
class QueryQuery extends QueryField {
  fieldDef: TurtleDef;
  firstSegment: PipeSegment;
  prepared = false;
  maxDepth = 0;
  maxGroupSet = 0;
  rootResult: FieldInstanceResultRoot;
  resultStage: string | undefined;
  stageWriter: StageWriter | undefined;
  isJoinedSubquery: boolean; // this query is a joined subquery.

  constructor(
    fieldDef: TurtleDef,
    parent: QueryStruct,
    stageWriter: StageWriter | undefined,
    isJoinedSubquery: boolean
  ) {
    super(fieldDef, parent);
    this.fieldDef = fieldDef;
    this.rootResult = new FieldInstanceResultRoot(fieldDef);
    this.stageWriter = stageWriter;
    // do some magic here to get the first segment.
    this.firstSegment = fieldDef.pipeline[0] as QuerySegment;
    this.isJoinedSubquery = isJoinedSubquery;
  }

  static makeQuery(
    fieldDef: TurtleDef,
    parentStruct: QueryStruct,
    stageWriter: StageWriter | undefined = undefined,
    isJoinedSubquery: boolean
  ): QueryQuery {
    let parent = parentStruct;

    let turtleWithFilters =
      parentStruct.applyStructFiltersToTurtleDef(fieldDef);
    const firstStage = turtleWithFilters.pipeline[0];
    const sourceDef = parentStruct.fieldDef;

    // if we are generating code
    //  and have extended declaration, we need to make a new QueryStruct
    //  copy the definitions into a new structdef
    //  edit the declations from the pipeline
    if (
      stageWriter !== undefined &&
      isQuerySegment(firstStage) &&
      firstStage.extendSource !== undefined
    ) {
      parent = new QueryStruct(
        {
          ...sourceDef,
          fields: [...sourceDef.fields, ...firstStage.extendSource],
        },
        parent.parent ? {struct: parent} : {model: parent.model}
      );
      turtleWithFilters = {
        ...turtleWithFilters,
        pipeline: [
          {
            ...firstStage,
            extendSource: undefined,
          },
          ...turtleWithFilters.pipeline.slice(1),
        ],
      };
    }

    if (
      sourceDef.queryTimezone &&
      isQuerySegment(firstStage) &&
      firstStage.queryTimezone === undefined
    ) {
      firstStage.queryTimezone = sourceDef.queryTimezone;
    }

    switch (firstStage.type) {
      case 'reduce':
        return new QueryQueryReduce(
          turtleWithFilters,
          parent,
          stageWriter,
          isJoinedSubquery
        );
      case 'project':
        return new QueryQueryProject(
          turtleWithFilters,
          parent,
          stageWriter,
          isJoinedSubquery
        );
      case 'index':
        return new QueryQueryIndex(
          turtleWithFilters,
          parent,
          stageWriter,
          isJoinedSubquery
        );
      case 'raw':
        return new QueryQueryRaw(
          turtleWithFilters,
          parent,
          stageWriter,
          isJoinedSubquery
        );
      case 'partial':
        throw new Error('Attempt to make query out of partial stage');
    }
  }

  inNestedPipeline(): boolean {
    return (
      this.parent.fieldDef.structSource.type === 'sql' &&
      this.parent.fieldDef.structSource.method === 'nested'
    );
  }

  getFieldList(): QueryFieldDef[] {
    switch (this.firstSegment.type) {
      // case "index":
      //   return this.firstSegment.fields || [];
      case 'reduce':
        return this.firstSegment.fields;
      // probably need some way of checking type class of field here...
      //  project should only contain scalars
      case 'project':
        return this.firstSegment.fields;
      default:
        throw new Error(
          `Query contains no fields ${JSON.stringify(this.fieldDef)}`
        );
    }
  }

  // get a field ref and expand it.
  expandField(f: QueryFieldDef) {
    let as;
    let field: QuerySomething;
    // if it is a string
    if (typeof f === 'string') {
      field = this.parent.getQueryFieldByName(f);
    } else if ('type' in f) {
      field = this.parent.makeQueryField(f);
    }
    // or FilteredAliasedName or a hacked timestamp field.
    else if ('name' in f && 'as' in f) {
      field = this.parent.getQueryFieldByName(f.name);
      // QueryFieldStructs return new names...
      as = field.fieldDef.as || f.as;

      if (field instanceof QueryFieldStruct) {
        throw new Error(
          'Syntax currently disallowed. Semantics up for discussion'
        );
      }

      // Types of aliased fields.
      // turtles
      // Timestamps and Dates (are just fine to leave as is).
      // measures

      // let e: Expr;
      if (field instanceof QueryQuery) {
        const newFieldDef: TurtleDefPlus = structuredClone(field.fieldDef);
        newFieldDef.as = f.name;
        newFieldDef.filterList = f.filterList;
        field = QueryQuery.makeQuery(
          newFieldDef,
          this.parent,
          undefined,
          this.isJoinedSubquery
        );
      } else if (
        !(
          field instanceof QueryFieldTimestamp ||
          field instanceof QueryFieldDate
        )
      ) {
        throw new Error(
          `No longer generate code this way. \n ${JSON.stringify(
            f,
            undefined,
            2
          )}`
        );
        // // its a measure
        // e = [{ type: "field", path: field.getFullOutputName() }];
        // if ("filterList" in f && f.filterList) {
        //   e = [{ type: "filterExpression", filterList: f.filterList, e: e }];
        // }
        // const newFieldDef = {
        //   type: field.fieldDef.type,
        //   name: f.as,
        //   e,
        // };
        // field = this.parent.makeQueryField(newFieldDef as FieldDef);
      }

      // or inline field FieldTypeDef
    } else {
      throw new Error(
        `Unrecognized field definition ${JSON.stringify(f, undefined, 2)}`
      );
    }
    if (!as) {
      as = field.getIdentifier();
    }
    return {as, field};
  }

  expandDependantField(resultStruct: FieldInstanceResult, fieldRef: FieldRef) {
    this.expandField(fieldRef);
  }

  // find all the fieldNames in the struct (and children)
  //  that match the filter
  expandWildCardStruct(
    struct: QueryStruct,
    expandChildren: boolean,
    filter: ((qf: QueryNode) => boolean) | undefined = undefined
  ): string[] {
    let fieldNames: string[] = [];
    const structs: QueryStruct[] = [];

    for (const [_name, f] of struct.nameMap) {
      if (
        f instanceof QueryAtomicField &&
        isScalarField(f) &&
        f.includeInWildcard() &&
        !this.parent.dialect.ignoreInProject(f.fieldDef.name) &&
        (!filter || filter(f))
      ) {
        // fieldNames.push(`${struct.getFullOutputName()}${name}`);
        fieldNames.push(f.getFullOutputName());
      } else if (f instanceof QueryStruct && expandChildren) {
        structs.push(f);
      }
    }
    for (const s of structs) {
      fieldNames = fieldNames.concat(
        this.expandWildCardStruct(s, expandChildren, filter)
      );
    }
    return fieldNames;
  }

  // Do any '*' expansion.
  expandWildCards(
    fields: QueryFieldDef[],
    filter: ((qf: QueryNode) => boolean) | undefined = undefined
  ): QueryFieldDef[] {
    let ret: QueryFieldDef[] = [];
    for (const f of fields) {
      if (typeof f !== 'string') {
        ret.push(f);
      } else {
        const fieldName = f;
        const path = fieldName.split('.');
        if (!path[path.length - 1].startsWith('*')) {
          ret.push(f);
        } else {
          const expandChildren = path.pop() === '**';
          let struct = this.parent;
          let pathElementName;
          while (path.length > 0 && (pathElementName = path.shift())) {
            const structNode = struct.getChildByName(pathElementName);
            if (structNode === undefined) {
              throw new Error(`Nested source not found '${pathElementName}'`);
            }
            if (structNode instanceof QueryStruct) {
              struct = structNode;
            } else {
              throw new Error(`'${pathElementName}' is not a source object`);
            }
          }
          ret = ret.concat(
            this.expandWildCardStruct(struct, expandChildren, filter)
          );
        }
      }
    }
    return ret;
  }

  addDependantPath(
    resultStruct: FieldInstanceResult,
    context: QueryStruct,
    path: string,
    uniqueKeyPossibleUse: UniqueKeyPossibleUse | undefined,
    joinStack: string[]
  ) {
    const node = context.getFieldByName(path);
    let struct;
    if (node instanceof QueryField) {
      struct = node.parent;
    } else if (node instanceof QueryStruct) {
      struct = node;
    } else {
      throw new Error('Internal Error:  Unknown object type');
    }
    resultStruct
      .root()
      .addStructToJoin(
        struct.getJoinableParent(),
        this,
        uniqueKeyPossibleUse,
        joinStack
      );
  }

  addDependantExpr(
    resultStruct: FieldInstanceResult,
    context: QueryStruct,
    e: Expr,
    joinStack: string[]
  ): void {
    for (const expr of e) {
      if (
        isFunctionCallFragment(expr) &&
        expressionIsAnalytic(expr.overload.returnType.expressionType) &&
        this.parent.dialect.cantPartitionWindowFunctionsOnExpressions
      ) {
        // force the use of a lateral_join_bag
        resultStruct.root().isComplexQuery = true;
        resultStruct.root().queryUsesPartitioning = true;
      }
      if (isUngroupFragment(expr)) {
        resultStruct.resultUsesUngrouped = true;
        resultStruct.root().isComplexQuery = true;
        resultStruct.root().queryUsesPartitioning = true;
        if (expr.fields && expr.fields.length > 0) {
          const key = expr.fields.sort().join('|') + expr.type;
          if (resultStruct.ungroupedSets.get(key) === undefined) {
            resultStruct.ungroupedSets.set(key, {
              type: expr.type,
              fields: expr.fields,
              groupSet: -1,
            });
          }
        }

        this.addDependantExpr(resultStruct, context, expr.e, joinStack);
      } else if (isFieldFragment(expr)) {
        const field = context.getDimensionOrMeasureByName(expr.path);
        if (hasExpression(field.fieldDef)) {
          this.addDependantExpr(
            resultStruct,
            field.parent,
            field.fieldDef.e,
            joinStack
          );
        } else {
          resultStruct
            .root()
            .addStructToJoin(
              field.parent.getJoinableParent(),
              this,
              undefined,
              joinStack
            );
          // this.addDependantPath(resultStruct, field.parent, expr.path, false);
        }
      } else if (isFilterFragment(expr)) {
        for (const filterCond of expr.filterList) {
          this.addDependantExpr(
            resultStruct,
            context,
            filterCond.expression,
            joinStack
          );
          this.addDependantExpr(resultStruct, context, expr.e, joinStack);
        }
        this.addDependantExpr(resultStruct, context, expr.e, joinStack);
      } else if (isDialectFragment(expr)) {
        const expressions: Expr[] = [];
        switch (expr.function) {
          case 'now':
            break;
          case 'div':
            expressions.push(expr.denominator);
            expressions.push(expr.numerator);
            break;
          case 'numberLiteral':
          case 'timeLiteral':
          case 'stringLiteral':
          case 'regexpLiteral':
            break;
          case 'timeDiff':
            expressions.push(expr.left.value, expr.right.value);
            break;
          case 'delta':
            expressions.push(expr.base.value, expr.delta);
            break;
          case 'trunc':
          case 'extract':
            expressions.push(expr.expr.value);
            break;
          case 'regexpMatch':
          case 'cast':
            expressions.push(expr.expr);
            break;
          default:
            throw new Error(
              "Unknown dialect Fragment type.  Can't generate dependancies"
            );
        }
        for (const e of expressions) {
          this.addDependantExpr(resultStruct, context, e, joinStack);
        }
      } else if (isAggregateFragment(expr)) {
        if (isAsymmetricFragment(expr)) {
          if (expr.structPath) {
            this.addDependantPath(
              resultStruct,
              context,
              expr.structPath,
              expr.function,
              joinStack
            );
          } else {
            // we are doing a sum in the root.  It may need symetric aggregates
            resultStruct.addStructToJoin(
              context,
              this,
              expr.function,
              joinStack
            );
          }
        }
        this.addDependantExpr(resultStruct, context, expr.e, joinStack);
      } else if (isFunctionCallFragment(expr)) {
        if (expr.structPath) {
          this.addDependantPath(
            resultStruct,
            context,
            expr.structPath,
            'generic_aggregate',
            joinStack
          );
        }
        // TODO Do we need to call `addStructToJoin` here in the case when there is no `structPath`
        // and the function is an aggregate function?
        for (const e of expr.args) {
          this.addDependantExpr(resultStruct, context, e, joinStack);
        }
        if (expressionIsAnalytic(expr.overload.returnType.expressionType)) {
          resultStruct.root().queryUsesPartitioning = true;
        }
      }
    }
  }

  addDependancies(resultStruct: FieldInstanceResult, field: QueryField): void {
    if (hasExpression(field.fieldDef)) {
      this.addDependantExpr(resultStruct, field.parent, field.fieldDef.e, []);
    }
  }

  expandFields(resultStruct: FieldInstanceResult) {
    let resultIndex = 1;
    for (const f of this.expandWildCards(resultStruct.firstSegment.fields)) {
      const {as, field} = this.expandField(f);

      if (field instanceof QueryTurtle || field instanceof QueryQuery) {
        if (this.firstSegment.type === 'project') {
          throw new Error(
            `Nested views cannot be used in select - '${field.fieldDef.name}'`
          );
        }
        const fir = new FieldInstanceResult(
          field.fieldDef as TurtleDef,
          resultStruct
        );
        this.expandFields(fir);
        resultStruct.add(as, fir);
      } else if (field instanceof QueryAtomicField) {
        resultStruct.addField(as, field, {
          resultIndex,
          type: 'result',
        });
        this.addDependancies(resultStruct, field);

        if (isAggregateField(field)) {
          if (this.firstSegment.type === 'project') {
            throw new Error(
              `Aggregate Fields cannot be used in select - '${field.fieldDef.name}'`
            );
          }
        }
        // } else if (field instanceof QueryStruct) {
        //   // this could probably be optimized.  We are adding the primary key of the joined structure
        //   //  instead of the foreignKey.  We have to do this in at least the INNER join case
        //   //  so i'm just going to let the SQL database do the optimization (which is pretty rudimentary)
        //   const pkFieldDef = field.getAsQueryField();
        //   resultStruct.addField(as, pkFieldDef, {
        //     resultIndex,
        //     type: "result",
        //   });
        //   resultStruct.addStructToJoin(field, false);
      }
      // else if (
      //   this.firstSegment.type === "project" &&
      //   field instanceof QueryStruct
      // ) {
      //   // TODO lloyd refactor or comment why we do nothing here
      // } else {
      //   throw new Error(`'${as}' cannot be used as in this way.`);
      // }
      resultIndex++;
    }
    this.expandFilters(resultStruct);
  }

  expandFilters(resultStruct: FieldInstanceResult) {
    if (resultStruct.firstSegment.filterList === undefined) {
      return;
    }
    // Go through the filters and make or find dependant fields
    //  add them to the field index. Place the individual filters
    // in the correct catgory.
    for (const cond of resultStruct.firstSegment.filterList || []) {
      const context = this.parent;
      this.addDependantExpr(resultStruct, context, cond.expression, []);
    }
    for (const join of resultStruct.root().joins.values() || []) {
      for (const qf of join.joinFilterConditions || []) {
        if (qf.fieldDef.type === 'boolean' && qf.fieldDef.e) {
          this.addDependantExpr(resultStruct, qf.parent, qf.fieldDef.e, []);
        }
      }
    }
  }

  generateSQLFilters(
    resultStruct: FieldInstanceResult,
    which: 'where' | 'having',
    filterList: FilterExpression[] | undefined = undefined
  ): AndChain {
    const resultFilters = new AndChain();
    const list = filterList || resultStruct.firstSegment.filterList;
    if (list === undefined) {
      return resultFilters;
    }
    // Go through the filters and make or find dependant fields
    //  add them to the field index. Place the individual filters
    // in the correct catgory.
    for (const cond of list || []) {
      const context = this.parent;

      if (
        (which === 'having' && expressionIsCalculation(cond.expressionType)) ||
        (which === 'where' && expressionIsScalar(cond.expressionType))
      ) {
        const sqlClause = this.generateExpressionFromExpr(
          resultStruct,
          context,
          cond.expression,
          undefined
        );
        resultFilters.add(sqlClause);
      }
    }
    return resultFilters;
  }

  prepare(_stageWriter: StageWriter | undefined) {
    if (!this.prepared) {
      this.expandFields(this.rootResult);
      this.rootResult.addStructToJoin(this.parent, this, undefined, []);
      this.rootResult.findJoins(this);
      this.rootResult.calculateSymmetricAggregates();
      this.prepared = true;
    }
  }

  // get the source fieldname and filters associated with the field (so we can drill later)
  getResultMetadata(
    fi: FieldInstance
  ): ResultStructMetadataDef | ResultMetadataDef | undefined {
    if (fi instanceof FieldInstanceField) {
      if (fi.fieldUsage.type === 'result') {
        const fieldDef = fi.f.fieldDef as FieldAtomicDef;
        let filterList;
        const sourceField =
          fi.f.parent.getFullOutputName() +
          (fieldDef.name || fieldDef.as || 'undefined');
        const sourceExpression: string | undefined = fieldDef.code;
        const sourceClasses = [sourceField];
        if (isCalculatedField(fi.f)) {
          filterList = fi.f.getFilterList();
          return {
            sourceField,
            sourceExpression,
            filterList,
            sourceClasses,
            fieldKind: 'measure',
          };
        }
        if (isScalarField(fi.f)) {
          return {
            sourceField,
            sourceExpression,
            filterList,
            sourceClasses,
            fieldKind: 'dimension',
          };
        } else {
          return undefined;
        }
      }
      return undefined;
    } else if (fi instanceof FieldInstanceResult) {
      const sourceField = fi.turtleDef.name || fi.turtleDef.as;
      const sourceClasses = sourceField ? [sourceField] : [];
      const filterList = fi.firstSegment.filterList;

      const lastSegment =
        fi.turtleDef.pipeline[fi.turtleDef.pipeline.length - 1];
      const limit = isRawSegment(lastSegment) ? undefined : lastSegment.limit;
      let orderBy: OrderBy[] | undefined = undefined;
      if (isQuerySegment(lastSegment)) {
        orderBy = lastSegment.orderBy;
      }

      if (sourceField) {
        return {
          sourceField,
          filterList,
          sourceClasses,
          fieldKind: 'struct',
          limit,
          orderBy,
        };
      }
    }
    return undefined;
  }

  /**  returns a fields and primary key of a struct for this query */
  getResultStructDef(
    resultStruct: FieldInstanceResult = this.rootResult,
    isRoot = true
  ): StructDef {
    const fields: FieldDef[] = [];
    let primaryKey;
    this.prepare(undefined);

    let dimCount = 0;
    for (const [name, fi] of resultStruct.allFields) {
      const resultMetadata = this.getResultMetadata(fi);
      if (fi instanceof FieldInstanceResult) {
        const {structDef} = this.generateTurtlePipelineSQL(
          fi,
          new StageWriter(true, undefined),
          '<nosource>'
        );

        // LTNOTE: This is probably broken now.  Need to look at the last stage
        //  to figure out the resulting nested/inline state...

        const resultType =
          fi.getRepeatedResultType() === 'nested' ? 'nested' : 'inline';
        structDef.name = name;
        structDef.structRelationship = {
          field: name,
          type: resultType,
          isArray: false,
        };
        structDef.structSource = {type: resultType};
        structDef.resultMetadata = resultMetadata;
        fields.push(structDef);
      } else if (fi instanceof FieldInstanceField) {
        if (fi.fieldUsage.type === 'result') {
          if (fi.f instanceof QueryFieldStruct) {
            fields.push(fi.f.getAsJoinedStructDef(name));
          }
          // if there is only one dimension, it is the primaryKey
          //  if there are more, primaryKey is undefined.
          if (isScalarField(fi.f)) {
            if (dimCount === 0 && isRoot) {
              primaryKey = name;
            } else {
              primaryKey = undefined;
            }
            dimCount++;
          }

          const location = fi.f.fieldDef.location;
          const annotation = fi.f.fieldDef.annotation;

          // build out the result fields...
          switch (fi.f.fieldDef.type) {
            case 'boolean':
            case 'json':
            case 'string':
              fields.push({
                name,
                type: fi.f.fieldDef.type,
                resultMetadata,
                location,
                annotation,
              });
              break;
            case 'timestamp': {
              const timeframe = fi.f.fieldDef.timeframe;
              if (timeframe) {
                fields.push({
                  name,
                  type: 'timestamp',
                  timeframe,
                  resultMetadata,
                  location,
                  annotation,
                });
              } else {
                fields.push({
                  name,
                  type: 'timestamp',
                  resultMetadata,
                  location,
                  annotation,
                });
              }
              break;
            }
            case 'date': {
              fields.push({
                name,
                type: fi.f.fieldDef.type,
                timeframe: fi.f.fieldDef.timeframe,
                resultMetadata,
                location,
                annotation,
              });
              break;
            }
            case 'number':
              fields.push({
                name,
                numberType: fi.f.fieldDef.numberType,
                type: 'number',
                resultMetadata,
                location,
                annotation,
              });
              break;
            case 'unsupported':
              fields.push({...fi.f.fieldDef, resultMetadata, location});
              break;
            default:
              throw new Error(
                `unknown Field Type in query ${JSON.stringify(fi.f.fieldDef)}`
              );
          }
        }
      }
    }
    const outputStruct: StructDef = {
      fields,
      name: this.resultStage || 'result',
      dialect: this.parent.dialect.name,
      primaryKey,
      structRelationship: {
        type: 'basetable',
        connectionName: this.parent.connectionName,
      },
      structSource: {type: 'query_result'},
      resultMetadata: this.getResultMetadata(this.rootResult),
      type: 'struct',
      queryTimezone: resultStruct.getQueryInfo().queryTimezone,
    };
    if (this.parent.fieldDef.modelAnnotation) {
      outputStruct.modelAnnotation = this.parent.fieldDef.modelAnnotation;
    }

    return outputStruct;
  }

  generateSQLJoinBlock(stageWriter: StageWriter, ji: JoinInstance): string {
    let s = '';
    const qs = ji.queryStruct;
    const structRelationship = qs.fieldDef.structRelationship;
    let structSQL = qs.structSourceSQL(stageWriter);
    if (isJoinOn(structRelationship)) {
      const matrixOperation = structRelationship.matrixOperation.toUpperCase();
      if (ji.makeUniqueKey) {
        const passKeys = this.generateSQLPassthroughKeys(qs);
        structSQL = `(SELECT ${qs.dialect.sqlGenerateUUID()} as __distinct_key, x.* ${passKeys} FROM ${structSQL} as x)`;
      }
      let onCondition = '';
      if (qs.parent === undefined) {
        throw new Error('Expected joined struct to have a parent.');
      }
      if (structRelationship.onExpression) {
        onCondition = new QueryFieldBoolean(
          {
            type: 'boolean',
            name: 'ignoreme',
            e: structRelationship.onExpression,
          },
          qs.parent
        ).generateExpression(this.rootResult);
      } else {
        onCondition = '1=1';
      }
      let filters = '';
      let conditions: string[] | undefined = undefined;
      if (ji.joinFilterConditions) {
        conditions = ji.joinFilterConditions.map(qf =>
          qf.generateExpression(this.rootResult)
        );
      }
      if (ji.children.length === 0 || conditions === undefined) {
        if (conditions !== undefined && conditions.length >= 1) {
          filters = ` AND (${conditions.join(' AND ')})`;
        }
        s += ` ${matrixOperation} JOIN ${structSQL} AS ${ji.alias}\n  ON ${onCondition}${filters}\n`;
      } else {
        let select = `SELECT ${ji.alias}.*`;
        let joins = '';
        for (const childJoin of ji.children) {
          joins += this.generateSQLJoinBlock(stageWriter, childJoin);
          const physicalFields = getPhysicalFields(
            childJoin.queryStruct.fieldDef
          ).map(fieldDef =>
            this.parent.dialect.sqlMaybeQuoteIdentifier(fieldDef.name)
          );
          select += `, ${this.parent.dialect.sqlSelectAliasAsStruct(
            childJoin.alias,
            physicalFields
          )} AS ${childJoin.alias}`;
        }
        select += `\nFROM ${structSQL} AS ${
          ji.alias
        }\n${joins}\nWHERE ${conditions?.join(' AND ')}\n`;
        s += `${matrixOperation} JOIN (\n${indent(select)}) AS ${
          ji.alias
        }\n  ON ${onCondition}\n`;
        return s;
      }
    } else if (structRelationship.type === 'nested') {
      if (qs.parent === undefined || ji.parent === undefined) {
        throw new Error('Internal Error, nested structure with no parent.');
      }
      const fieldExpression = this.parent.dialect.sqlFieldReference(
        qs.parent.getSQLIdentifier(),
        structRelationship.field as string,
        'struct',
        qs.parent.fieldDef.structRelationship.type === 'nested',
        this.parent.fieldDef.structRelationship.type === 'nested' &&
          this.parent.fieldDef.structRelationship.isArray
      );
      // we need to generate primary key.  If parent has a primary key combine
      // console.log(ji.alias, fieldExpression, this.inNestedPipeline());
      s += `${this.parent.dialect.sqlUnnestAlias(
        fieldExpression,
        ji.alias,
        ji.getDialectFieldList(),
        ji.makeUniqueKey,
        structRelationship.isArray,
        this.inNestedPipeline()
      )}\n`;
    } else if (structRelationship.type === 'inline') {
      throw new Error(
        'Internal Error: inline structs should never appear in join trees'
      );
    } else {
      throw new Error(
        `Join type not implemented ${JSON.stringify(
          qs.fieldDef.structRelationship
        )}`
      );
    }
    for (const childJoin of ji.children) {
      s += this.generateSQLJoinBlock(stageWriter, childJoin);
    }
    return s;
  }

  // BigQuery has wildcard psudo columns that are treated differently
  //  SELECT * FROM xxx doesn't include these psuedo columns but we need them so
  //  filters can get pushed down properly when generating a UNIQUE key.
  //  No other dialect really needs this so we are coding here but maybe someday
  //  this makes its way into the dialect.
  generateSQLPassthroughKeys(qs: QueryStruct): string {
    let ret = '';
    if (qs.dialect.name === 'standardsql') {
      const psudoCols = [
        '_TABLE_SUFFIX',
        '_PARTITIONDATE',
        '_PARTITIONTIME',
      ].filter(element => qs.getChildByName(element) !== undefined);
      if (psudoCols.length > 0) {
        ret = ', ' + psudoCols.join(', ');
      }
    }
    return ret;
  }

  generateSQLJoins(stageWriter: StageWriter): string {
    let s = '';
    // get the first value from the map (weird, I know)
    const [[, ji]] = this.rootResult.joins;
    const qs = ji.queryStruct;
    // Joins
    let structSQL = qs.structSourceSQL(stageWriter);
    if (isIndexSegment(this.firstSegment)) {
      structSQL = this.parent.dialect.sqlSampleTable(
        structSQL,
        this.firstSegment.sample
      );
      if (this.firstSegment.sample) {
        structSQL = stageWriter.addStage(
          `SELECT * from ${structSQL} as x limit 100000 `
        );
      }
    }
    const structRelationship = qs.fieldDef.structRelationship;
    if (structRelationship.type === 'basetable') {
      if (ji.makeUniqueKey) {
        const passKeys = this.generateSQLPassthroughKeys(qs);
        structSQL = `(SELECT ${qs.dialect.sqlGenerateUUID()} as __distinct_key, x.* ${passKeys} FROM ${structSQL} as x)`;
      }
      s += `FROM ${structSQL} as ${ji.alias}\n`;
    } else {
      throw new Error('Internal Error, queries must start from a basetable');
    }

    for (const childJoin of ji.children) {
      s += this.generateSQLJoinBlock(stageWriter, childJoin);
    }
    return s;
  }

  genereateSQLOrderBy(
    queryDef: QuerySegment,
    resultStruct: FieldInstanceResult
  ): string {
    let s = '';
    if (this.firstSegment.type === 'project' && !queryDef.orderBy) {
      return ''; // No default ordering for project.
    }
    // Intermediate results (in a pipeline or join) that have no limit, don't need an orderby
    //  Some database don't have this optimization.
    if (this.fieldDef.pipeline.length > 1 && queryDef.limit === undefined) {
      return '';
    }
    // ignore orderby if all aggregates.
    if (resultStruct.getRepeatedResultType() === 'inline_all_numbers') {
      return '';
    }

    // if we are in the last stage of a query and the query is a subquery
    //  and has no limit, ORDER BY is superfluous
    if (
      this.isJoinedSubquery &&
      this.fieldDef.pipeline.length === 1 &&
      queryDef.limit === undefined
    ) {
      return '';
    }

    const orderBy = queryDef.orderBy || resultStruct.calculateDefaultOrderBy();
    const o: string[] = [];
    for (const f of orderBy) {
      if (typeof f.field === 'string') {
        // convert name to an index
        const fi = resultStruct.getField(f.field);
        if (fi && fi.fieldUsage.type === 'result') {
          o.push(`${fi.fieldUsage.resultIndex} ${f.dir || 'ASC'}`);
        } else {
          throw new Error(`Unknown field in ORDER BY ${f.field}`);
        }
      } else {
        o.push(`${f.field} ${f.dir || 'ASC'}`);
      }
    }
    if (o.length > 0) {
      s = this.parent.dialect.sqlOrderBy(o) + '\n';
    }
    return s;
  }

  generateSimpleSQL(stageWriter: StageWriter): string {
    let s = '';
    s += 'SELECT \n';
    const fields: string[] = [];

    for (const [name, field] of this.rootResult.allFields) {
      const fi = field as FieldInstanceField;
      const sqlName = this.parent.dialect.sqlMaybeQuoteIdentifier(name);
      if (fi.fieldUsage.type === 'result') {
        fields.push(
          ` ${fi.f.generateExpression(this.rootResult)} as ${sqlName}`
        );
      }
    }
    s += indent(fields.join(',\n')) + '\n';

    s += this.generateSQLJoins(stageWriter);
    s += this.generateSQLFilters(this.rootResult, 'where').sql('where');

    // group by
    if (this.firstSegment.type === 'reduce') {
      const n: string[] = [];
      for (const field of this.rootResult.fields()) {
        const fi = field as FieldInstanceField;
        if (fi.fieldUsage.type === 'result' && isScalarField(fi.f)) {
          n.push(fi.fieldUsage.resultIndex.toString());
        }
      }
      if (n.length > 0) {
        s += `GROUP BY ${n.join(',')}\n`;
      }
    }

    s += this.generateSQLFilters(this.rootResult, 'having').sql('having');

    // order by
    s += this.genereateSQLOrderBy(
      this.firstSegment as QuerySegment,
      this.rootResult
    );

    // limit
    if (!isRawSegment(this.firstSegment) && this.firstSegment.limit) {
      s += `LIMIT ${this.firstSegment.limit}\n`;
    }
    this.resultStage = stageWriter.addStage(s);
    return this.resultStage;
  }

  // This probably should be generated in a dialect independat way.
  //  but for now, it is just googleSQL.
  generatePipelinedStages(
    outputPipelinedSQL: OutputPipelinedSQL[],
    lastStageName: string,
    stageWriter: StageWriter
  ): string {
    if (outputPipelinedSQL.length === 0) {
      return lastStageName;
    }
    const pipelinesSQL = outputPipelinedSQL
      .map(
        o =>
          `${o.pipelineSQL} as ${o.sqlFieldName}
      `
      )
      .join(',\n');
    return stageWriter.addStage(
      `SELECT * replace (${pipelinesSQL}) FROM ${lastStageName}
      `
    );
  }

  generateStage0Fields(
    resultSet: FieldInstanceResult,
    output: StageOutputContext,
    stageWriter: StageWriter
  ) {
    for (const [name, fi] of resultSet.allFields) {
      const outputName = this.parent.dialect.sqlMaybeQuoteIdentifier(
        `${name}__${resultSet.groupSet}`
      );
      if (fi instanceof FieldInstanceField) {
        if (fi.fieldUsage.type === 'result') {
          const exp = fi.getSQL();
          if (isScalarField(fi.f)) {
            if (
              this.parent.dialect.cantPartitionWindowFunctionsOnExpressions &&
              this.rootResult.queryUsesPartitioning
            ) {
              // BigQuery can't partition aggregate function except when the field has no
              //  expression.  Additionally it can't partition by floats.  We stuff expressions
              //  and numbers as strings into a lateral join when the query has ungrouped expressions
              const outputFieldName = `__lateral_join_bag.${outputName}`;
              fi.analyticalSQL = outputFieldName;
              output.lateralJoinSQLExpressions.push(`${exp} as ${outputName}`);
              output.sql.push(outputFieldName);
              if (fi.f.fieldDef.type === 'number') {
                const outputNameString =
                  this.parent.dialect.sqlMaybeQuoteIdentifier(
                    `${name}__${resultSet.groupSet}_string`
                  );
                const outputFieldNameString = `__lateral_join_bag.${outputNameString}`;
                output.sql.push(outputFieldNameString);
                output.dimensionIndexes.push(output.fieldIndex++);
                output.lateralJoinSQLExpressions.push(
                  `CAST(${exp} as STRING) as ${outputNameString}`
                );
                fi.partitionSQL = outputFieldNameString;
              }
            } else {
              // just treat it like a regular field.
              output.sql.push(`${exp} as ${outputName}`);
            }
            output.dimensionIndexes.push(output.fieldIndex++);
          } else if (isCalculatedField(fi.f)) {
            output.sql.push(`${exp} as ${outputName}`);
            output.fieldIndex++;
          }
        }
      } else if (fi instanceof FieldInstanceResult) {
        if (fi.firstSegment.type === 'reduce') {
          this.generateStage0Fields(fi, output, stageWriter);
        } else if (fi.firstSegment.type === 'project') {
          const s = this.generateTurtleSQL(
            fi,
            stageWriter,
            outputName,
            output.outputPipelinedSQL
          );
          output.sql.push(`${s} as ${outputName}`);
          output.fieldIndex++;
        }
      }
    }
    // LTNOTE: we could optimize here in the future.
    //  leaf turtles can have their having clauses in the main query
    //  turtles with leaves need to promote their state to their
    //  children.
    const having = this.generateSQLFilters(resultSet, 'having');
    if (!having.empty()) {
      // if we have no children, the having can run at the root level
      if (resultSet.childGroups.length === 1) {
        resultSet
          .root()
          .havings.add(
            `(group_set<>${resultSet.groupSet} OR (group_set=${
              resultSet.groupSet
            } AND ${having.sql()}))`
          );
      } else {
        resultSet.hasHaving = true;
        output.sql.push(
          `CASE WHEN group_set=${
            resultSet.groupSet
          } THEN CASE WHEN ${having.sql()} THEN 0 ELSE 1 END END as __delete__${
            resultSet.groupSet
          }`
        );
        output.fieldIndex++;
      }
    }
  }

  generateSQLWhereChildren(resultStruct: FieldInstanceResult): AndChain {
    const wheres = new AndChain();
    for (const [, field] of resultStruct.allFields) {
      if (field.type === 'query') {
        const fir = field as FieldInstanceResult;
        const turtleWhere = this.generateSQLFilters(fir, 'where');
        if (turtleWhere.present()) {
          const groupSets = fir.childGroups.join(',');
          wheres.add(
            `(group_set NOT IN (${groupSets})` +
              ` OR (group_set IN (${groupSets}) AND ${turtleWhere.sql()}))`
          );
        }
        wheres.addChain(this.generateSQLWhereChildren(fir));
      }
    }
    return wheres;
  }

  generateSQLWhereTurtled(): string {
    const wheres = this.generateSQLFilters(this.rootResult, 'where');
    wheres.addChain(this.generateSQLWhereChildren(this.rootResult));
    return wheres.sql('where');
  }

  // iterate over the nested queries looking for Havings (and someday limits).
  //  if you find any, generate a new stage(s) to perform these functions.
  generateSQLHavingLimit(
    stageWriter: StageWriter,
    lastStageName: string
  ): string {
    const fields: string[] = [];
    const resultsWithHaving = this.rootResult.selectStructs(
      [],
      (result: FieldInstanceResult) => result.hasHaving
    );

    if (resultsWithHaving.length > 0) {
      for (const result of resultsWithHaving) {
        // find all the parent dimension names.
        const dimensions: string[] = [];
        let r: FieldInstanceResult | undefined = result;
        while (r) {
          for (const name of r.fieldNames(fi => isScalarField(fi.f))) {
            dimensions.push(
              this.parent.dialect.sqlMaybeQuoteIdentifier(
                `${name}__${r.groupSet}`
              )
            );
          }
          r = r.parent;
        }
        fields.push(
          `MAX(CASE WHEN group_set IN (${result.childGroups.join(
            ','
          )}) THEN __delete__${
            result.groupSet
          } END) OVER(partition by ${dimensions
            .map(this.parent.dialect.castToString)
            .join(',')}) as __shaving__${result.groupSet}`
        );
      }
    }
    if (resultsWithHaving.length > 0) {
      lastStageName = stageWriter.addStage(
        `SELECT\n  *,\n  ${fields.join(',\n  ')} \nFROM ${lastStageName}`
      );
      const havings = new AndChain();
      for (const result of resultsWithHaving) {
        havings.add(
          `group_set IN (${result.childGroups.join(',')}) AND __shaving__${
            result.groupSet
          }=1`
        );
      }
      lastStageName = stageWriter.addStage(
        `SELECT *\nFROM ${lastStageName}\nWHERE NOT (${havings.sqlOr()})`
      );
    }
    return lastStageName;
  }

  generateSQLStage0(stageWriter: StageWriter): string {
    let s = 'SELECT\n';
    let from = this.generateSQLJoins(stageWriter);
    const wheres = this.generateSQLWhereTurtled();

    const f: StageOutputContext = {
      dimensionIndexes: [1],
      fieldIndex: 2,
      sql: ['group_set'],
      lateralJoinSQLExpressions: [],
      groupsAggregated: [],
      outputPipelinedSQL: [],
    };
    this.generateStage0Fields(this.rootResult, f, stageWriter);

    if (this.firstSegment.type === 'project') {
      throw new Error('PROJECT cannot be used on queries with turtles');
    }
    const groupBy = 'GROUP BY ' + f.dimensionIndexes.join(',') + '\n';

    from += this.parent.dialect.sqlGroupSetTable(this.maxGroupSet) + '\n';

    s += indent(f.sql.join(',\n')) + '\n';

    // this should only happen on standard SQL,  BigQuery can't partition by expressions and
    //  aggregates.
    if (f.lateralJoinSQLExpressions.length > 0) {
      from += `LEFT JOIN UNNEST([STRUCT(${f.lateralJoinSQLExpressions.join(
        ',\n'
      )})]) as __lateral_join_bag\n`;
    }
    s += from + wheres + groupBy + this.rootResult.havings.sql('having');

    // generate the stage
    const resultStage = stageWriter.addStage(s);

    // generate stages for havings and limits
    this.resultStage = this.generateSQLHavingLimit(stageWriter, resultStage);

    this.resultStage = this.generatePipelinedStages(
      f.outputPipelinedSQL,
      this.resultStage,
      stageWriter
    );

    return this.resultStage;
  }

  generateDepthNFields(
    depth: number,
    resultSet: FieldInstanceResult,
    output: StageOutputContext,
    stageWriter: StageWriter
  ) {
    const groupsToMap: number[] = [];
    for (const [name, fi] of resultSet.allFields) {
      const sqlFieldName = this.parent.dialect.sqlMaybeQuoteIdentifier(
        `${name}__${resultSet.groupSet}`
      );
      if (fi instanceof FieldInstanceField) {
        if (fi.fieldUsage.type === 'result') {
          if (isScalarField(fi.f)) {
            const exp = this.caseGroup(
              resultSet.groupSet > 0 ? resultSet.childGroups : [],
              sqlFieldName
            );
            output.sql.push(`${exp} as ${sqlFieldName}`);
            output.dimensionIndexes.push(output.fieldIndex++);
          } else if (isCalculatedField(fi.f)) {
            const exp = this.parent.dialect.sqlAnyValue(
              resultSet.groupSet,
              sqlFieldName
            );
            output.sql.push(`${exp} as ${sqlFieldName}`);
            output.fieldIndex++;
          }
        }
      } else if (fi instanceof FieldInstanceResult) {
        if (fi.depth > depth) {
          // ignore it, we've already dealt with it.
        } else if (fi.depth === depth) {
          const s = this.generateTurtleSQL(
            fi,
            stageWriter,
            sqlFieldName,
            output.outputPipelinedSQL
          );
          output.groupsAggregated.push({
            fromGroup: fi.groupSet,
            toGroup: resultSet.groupSet,
          });
          groupsToMap.push(fi.groupSet);
          output.sql.push(`${s} as ${sqlFieldName}`);
          output.fieldIndex++;
        } else {
          this.generateDepthNFields(depth, fi, output, stageWriter);
        }
      }
    }
    if (output.groupsAggregated.length > 0) {
      output.sql[0] = 'CASE ';
      for (const m of output.groupsAggregated) {
        output.sql[0] += `WHEN group_set=${m.fromGroup} THEN ${m.toGroup} `;
      }
      output.sql[0] += ' ELSE group_set END as group_set';
    }
  }

  generateSQLDepthN(
    depth: number,
    stageWriter: StageWriter,
    stageName: string
  ): string {
    let s = 'SELECT \n';
    const f: StageOutputContext = {
      dimensionIndexes: [1],
      fieldIndex: 2,
      sql: ['group_set'],
      lateralJoinSQLExpressions: [],
      groupsAggregated: [],
      outputPipelinedSQL: [],
    };
    this.generateDepthNFields(depth, this.rootResult, f, stageWriter);
    s += indent(f.sql.join(',\n')) + '\n';
    s += `FROM ${stageName}\n`;
    const where = this.rootResult.eliminateComputeGroupsSQL();
    if (where.length > 0) {
      s += `WHERE ${where}\n`;
    }
    if (f.dimensionIndexes.length > 0) {
      s += `GROUP BY ${f.dimensionIndexes.join(',')}\n`;
    }

    this.resultStage = stageWriter.addStage(s);

    this.resultStage = this.generatePipelinedStages(
      f.outputPipelinedSQL,
      this.resultStage,
      stageWriter
    );

    return this.resultStage;
  }

  genereateSQLCombineTurtles(
    stageWriter: StageWriter,
    stage0Name: string
  ): string {
    let s = 'SELECT\n';
    const fieldsSQL: string[] = [];
    let fieldIndex = 1;
    const outputPipelinedSQL: OutputPipelinedSQL[] = [];
    const dimensionIndexes: number[] = [];
    for (const [name, fi] of this.rootResult.allFields) {
      const sqlName = this.parent.dialect.sqlMaybeQuoteIdentifier(name);
      if (fi instanceof FieldInstanceField) {
        if (fi.fieldUsage.type === 'result') {
          if (isScalarField(fi.f)) {
            fieldsSQL.push(
              this.parent.dialect.sqlMaybeQuoteIdentifier(
                `${name}__${this.rootResult.groupSet}`
              ) + ` as ${sqlName}`
            );
            dimensionIndexes.push(fieldIndex++);
          } else if (isCalculatedField(fi.f)) {
            fieldsSQL.push(
              this.parent.dialect.sqlAnyValueLastTurtle(
                this.parent.dialect.sqlMaybeQuoteIdentifier(
                  `${name}__${this.rootResult.groupSet}`
                ),
                this.rootResult.groupSet,
                sqlName
              )
            );
            fieldIndex++;
          }
        }
      } else if (fi instanceof FieldInstanceResult) {
        if (fi.firstSegment.type === 'reduce') {
          fieldsSQL.push(
            `${this.generateTurtleSQL(
              fi,
              stageWriter,
              sqlName,
              outputPipelinedSQL
            )} as ${sqlName}`
          );
          fieldIndex++;
        } else if (fi.firstSegment.type === 'project') {
          fieldsSQL.push(
            this.parent.dialect.sqlAnyValueLastTurtle(
              this.parent.dialect.sqlMaybeQuoteIdentifier(
                `${name}__${this.rootResult.groupSet}`
              ),
              this.rootResult.groupSet,
              sqlName
            )
          );
          fieldIndex++;
        }
      }
    }
    s += indent(fieldsSQL.join(',\n')) + `\nFROM ${stage0Name}\n`;

    const where = this.rootResult.eliminateComputeGroupsSQL();
    if (where.length > 0) {
      s += `WHERE ${where}\n`;
    }

    if (dimensionIndexes.length > 0) {
      s += `GROUP BY ${dimensionIndexes.join(',')}\n`;
    }

    // order by
    s += this.genereateSQLOrderBy(
      this.firstSegment as QuerySegment,
      this.rootResult
    );

    // limit
    if (!isRawSegment(this.firstSegment) && this.firstSegment.limit) {
      s += `LIMIT ${this.firstSegment.limit}\n`;
    }

    this.resultStage = stageWriter.addStage(s);
    this.resultStage = this.generatePipelinedStages(
      outputPipelinedSQL,
      this.resultStage,
      stageWriter
    );

    return this.resultStage;
  }

  generateTurtleSQL(
    resultStruct: FieldInstanceResult,
    stageWriter: StageWriter,
    sqlFieldName: string,
    outputPipelinedSQL: OutputPipelinedSQL[]
  ): string {
    // let fieldsSQL: string[] = [];
    const dialectFieldList: DialectFieldList = [];
    let orderBy = '';
    const limit = isRawSegment(resultStruct.firstSegment)
      ? undefined
      : resultStruct.firstSegment.limit;

    // calculate the ordering.
    const obSQL: string[] = [];
    let orderingField;
    const orderByDef =
      (resultStruct.firstSegment as QuerySegment).orderBy ||
      resultStruct.calculateDefaultOrderBy();
    for (const ordering of orderByDef) {
      if (typeof ordering.field === 'string') {
        orderingField = {
          name: ordering.field,
          fif: resultStruct.getField(ordering.field),
        };
      } else {
        orderingField = resultStruct.getFieldByNumber(ordering.field);
      }
      if (resultStruct.firstSegment.type === 'reduce') {
        obSQL.push(
          ' ' +
            this.parent.dialect.sqlMaybeQuoteIdentifier(
              `${orderingField.name}__${resultStruct.groupSet}`
            ) +
            ` ${ordering.dir || 'ASC'}`
        );
      } else if (resultStruct.firstSegment.type === 'project') {
        obSQL.push(
          ` ${orderingField.fif.f.generateExpression(resultStruct)} ${
            ordering.dir || 'ASC'
          }`
        );
      }
    }

    if (obSQL.length > 0) {
      orderBy = ' ' + this.parent.dialect.sqlOrderBy(obSQL);
    }

    for (const [name, field] of resultStruct.allFields) {
      const sqlName = this.parent.dialect.sqlMaybeQuoteIdentifier(name);
      //
      if (
        resultStruct.firstSegment.type === 'reduce' &&
        (field instanceof FieldInstanceResult ||
          (field instanceof FieldInstanceField &&
            field.fieldUsage.type === 'result'))
      ) {
        // fieldsSQL.push(`${name}__${resultStruct.groupSet} as ${sqlName}`);
        // outputFieldNames.push(name);
        dialectFieldList.push({
          type:
            field instanceof FieldInstanceField
              ? field.f.fieldDef.type
              : 'struct',
          sqlExpression: this.parent.dialect.sqlMaybeQuoteIdentifier(
            `${name}__${resultStruct.groupSet}`
          ),
          sqlOutputName: sqlName,
        });
      } else if (
        resultStruct.firstSegment.type === 'project' &&
        field instanceof FieldInstanceField &&
        field.fieldUsage.type === 'result'
      ) {
        // fieldsSQL.push(
        //   `${field.f.generateExpression(resultStruct)} as ${sqlName}`
        // );
        dialectFieldList.push({
          type: field.type,
          sqlExpression: field.f.generateExpression(resultStruct),
          sqlOutputName: sqlName,
        });
      }
    }

    let resultType;
    let ret;
    if ((resultType = resultStruct.getRepeatedResultType()) !== 'nested') {
      if (resultType === 'inline_all_numbers') {
        ret = this.parent.dialect.sqlCoaleseMeasuresInline(
          resultStruct.groupSet,
          dialectFieldList
        );
      } else {
        ret = this.parent.dialect.sqlAnyValueTurtle(
          resultStruct.groupSet,
          dialectFieldList
        );
      }
    } else {
      ret = this.parent.dialect.sqlAggregateTurtle(
        resultStruct.groupSet,
        dialectFieldList,
        orderBy,
        limit
      );
    }

    // If the turtle is a pipeline, generate a UDF to compute it.
    const newStageWriter = new StageWriter(
      this.parent.dialect.supportsCTEinCoorelatedSubQueries,
      stageWriter
    );
    const {structDef, pipeOut} = this.generateTurtlePipelineSQL(
      resultStruct,
      newStageWriter,
      this.parent.dialect.supportUnnestArrayAgg ? ret : sqlFieldName
    );

    // if there was a pipeline.
    if (pipeOut !== undefined) {
      const sql = newStageWriter.generateCoorelatedSubQuery(
        this.parent.dialect,
        structDef
      );

      if (this.parent.dialect.supportUnnestArrayAgg) {
        ret = `(${sql})`;
      } else {
        outputPipelinedSQL.push({
          sqlFieldName,
          pipelineSQL: `(${sql})`,
        });
      }
    }

    return ret;
    // return `${aggregateFunction}(CASE WHEN group_set=${
    //   resultStruct.groupSet
    // } THEN STRUCT(${fieldsSQL.join(",\n")}) END${tailSQL})`;
  }

  generateTurtlePipelineSQL(
    fi: FieldInstanceResult,
    stageWriter: StageWriter,
    sourceSQLExpression: string
  ) {
    let structDef = this.getResultStructDef(fi, false);
    const repeatedResultType = fi.getRepeatedResultType();
    const hasPipeline = fi.turtleDef.pipeline.length > 1;
    let pipeOut;
    if (hasPipeline) {
      const pipeline: PipeSegment[] = [...fi.turtleDef.pipeline];
      pipeline.shift();
      const newTurtle: TurtleDef = {
        type: 'turtle',
        name: 'starthere',
        pipeline,
      };
      structDef.name = this.parent.dialect.sqlUnnestPipelineHead(
        repeatedResultType === 'inline_all_numbers',
        sourceSQLExpression
      );
      structDef.structSource = {type: 'sql', method: 'nested'};
      const qs = new QueryStruct(structDef, {
        model: this.parent.getModel(),
      });
      const q = QueryQuery.makeQuery(
        newTurtle,
        qs,
        stageWriter,
        this.isJoinedSubquery
      );
      pipeOut = q.generateSQLFromPipeline(stageWriter);
      // console.log(stageWriter.generateSQLStages());
      structDef = pipeOut.outputStruct;
    }
    structDef.annotation = fi.turtleDef.annotation;
    return {
      structDef,
      pipeOut,
    };
  }

  generateComplexSQL(stageWriter: StageWriter): string {
    let stageName = this.generateSQLStage0(stageWriter);

    if (this.maxDepth > 1) {
      let i = this.maxDepth;
      while (i > 1) {
        stageName = this.generateSQLDepthN(i, stageWriter, stageName);
        i--;
      }
    }

    // nest the turtles.
    return this.genereateSQLCombineTurtles(stageWriter, stageName);
  }

  generateSQL(stageWriter: StageWriter): string {
    const r = this.rootResult.computeGroups(0, 0);
    this.maxDepth = r.maxDepth;
    this.maxGroupSet = r.nextGroupSetNumber - 1;

    this.rootResult.assignFieldsToGroups();

    this.rootResult.isComplexQuery ||= this.maxDepth > 0 || r.isComplex;
    if (this.rootResult.isComplexQuery) {
      return this.generateComplexSQL(stageWriter);
    } else {
      return this.generateSimpleSQL(stageWriter);
    }
  }

  toMalloy(): string {
    let ret = `EXPLORE ${getIdentifier(this.parent.fieldDef)} | `;
    ret += this.fieldDef.type.toUpperCase() + ' ';
    return ret;
  }

  generateSQLFromPipeline(stageWriter: StageWriter) {
    this.prepare(stageWriter);
    let lastStageName = this.generateSQL(stageWriter);
    let outputStruct = this.getResultStructDef();
    if (this.fieldDef.pipeline.length > 1) {
      // console.log(pretty(outputStruct));
      const pipeline = [...this.fieldDef.pipeline];
      let structDef: StructDef = {
        ...outputStruct,
        structSource: {type: 'sql', method: 'lastStage'},
      };
      pipeline.shift();
      for (const transform of pipeline) {
        const s = new QueryStruct(structDef, {
          model: this.parent.getModel(),
        });
        const q = QueryQuery.makeQuery(
          {type: 'turtle', name: 'ignoreme', pipeline: [transform]},
          s,
          stageWriter,
          this.isJoinedSubquery
        );
        q.prepare(stageWriter);
        lastStageName = q.generateSQL(stageWriter);
        outputStruct = q.getResultStructDef();
        structDef = {
          ...outputStruct,
          structSource: {type: 'sql', method: 'lastStage'},
        };
      }
    }
    return {lastStageName, outputStruct};
  }
}

class QueryQueryReduce extends QueryQuery {}

class QueryQueryProject extends QueryQuery {}

// generates a single stage query for the index.
//  wildcards have been expanded
//  nested repeated fields are safe to use.
class QueryQueryIndexStage extends QueryQuery {
  fieldDef: TurtleDef;
  constructor(
    fieldDef: TurtleDef,
    parent: QueryStruct,
    stageWriter: StageWriter | undefined,
    isJoinedSubquery: boolean
  ) {
    super(fieldDef, parent, stageWriter, isJoinedSubquery);
    this.fieldDef = fieldDef;
  }
  // get a field ref and expand it.
  expandField(f: string) {
    const field = this.parent.getFieldByName(f);
    return {as: f, field};
  }

  expandFields(resultStruct: FieldInstanceResult) {
    let resultIndex = 1;
    const groupIndex = resultStruct.groupSet;
    this.maxGroupSet = groupIndex;

    const fieldNames = (this.firstSegment as IndexSegment).fields || [];
    for (const f of fieldNames) {
      const {as, field} = this.expandField(f);

      resultStruct.addField(as, field as QueryField, {
        resultIndex,
        type: 'result',
      });
      if (field instanceof QueryAtomicField) {
        this.addDependancies(resultStruct, field);
      }
      resultIndex++;
    }
    const measure = (this.firstSegment as IndexSegment).weightMeasure;
    if (measure !== undefined) {
      const f = this.parent.getFieldByName(measure) as QueryField;
      resultStruct.addField(measure, f, {
        resultIndex,
        type: 'result',
      });
      this.addDependancies(resultStruct, f);
    }
    this.expandFilters(resultStruct);
  }

  generateSQL(stageWriter: StageWriter): string {
    let measureSQL = 'COUNT(*)';
    const dialect = this.parent.dialect;
    const fieldNameColumn = dialect.sqlMaybeQuoteIdentifier('fieldName');
    const fieldValueColumn = dialect.sqlMaybeQuoteIdentifier('fieldValue');
    const fieldTypeColumn = dialect.sqlMaybeQuoteIdentifier('fieldType');
    const fieldRangeColumn = dialect.sqlMaybeQuoteIdentifier('fieldRange');
    const measureName = (this.firstSegment as IndexSegment).weightMeasure;
    if (measureName) {
      measureSQL = this.rootResult
        .getField(measureName)
        .f.generateExpression(this.rootResult);
    }

    const fields: Array<{name: string; type: string; expression: string}> = [];
    for (const [name, field] of this.rootResult.allFields) {
      const fi = field as FieldInstanceField;
      if (fi.fieldUsage.type === 'result' && isScalarField(fi.f)) {
        const expression = fi.f.generateExpression(this.rootResult);
        fields.push({name, type: fi.f.fieldDef.type, expression});
      }
    }

    let s = 'SELECT\n  group_set,\n';
    s += '  CASE group_set\n';
    for (let i = 0; i < fields.length; i++) {
      s += `    WHEN ${i} THEN '${fields[i].name}'\n`;
    }
    s += `  END as ${fieldNameColumn},`;
    s += '  CASE group_set\n';
    for (let i = 0; i < fields.length; i++) {
      s += `    WHEN ${i} THEN '${fields[i].type}'\n`;
    }
    s += `  END as ${fieldTypeColumn},`;

    s += '  CASE group_set WHEN 99999 THEN NULL\n';
    for (let i = 0; i < fields.length; i++) {
      if (fields[i].type === 'string') {
        s += `    WHEN ${i} THEN ${fields[i].expression}\n`;
      }
    }
    s += `  END as ${fieldValueColumn},\n`;

    s += ` ${measureSQL} as weight,\n`;

    // just in case we don't have any field types, force the case statement to have at least one value.
    s += "  CASE group_set\n    WHEN 99999 THEN ''";
    for (let i = 0; i < fields.length; i++) {
      if (fields[i].type === 'number') {
        s += `    WHEN ${i} THEN ${dialect.concat(
          `MIN(${dialect.castToString(fields[i].expression)})`,
          "' to '",
          dialect.castToString(`MAX(${fields[i].expression})`)
        )}\n`;
      }
      if (fields[i].type === 'timestamp' || fields[i].type === 'date') {
        s += `    WHEN ${i} THEN ${dialect.concat(
          `MIN(${dialect.sqlDateToString(fields[i].expression)})`,
          "' to '",
          `MAX(${dialect.sqlDateToString(fields[i].expression)})`
        )}\n`;
      }
    }
    s += `  END as ${fieldRangeColumn}\n`;

    // CASE
    //   WHEN field_type = 'timestamp' or field_type = 'date'
    //     THEN MIN(field_value) || ' to ' || MAX(field_value)
    //   WHEN field_type = 'number'
    //     THEN
    // ELSE NULL
    // END as field_range\n`;

    s += this.generateSQLJoins(stageWriter);

    s += dialect.sqlGroupSetTable(fields.length) + '\n';

    s += this.generateSQLFilters(this.rootResult, 'where').sql('where');

    s += 'GROUP BY 1,2,3,4\n';

    // limit
    if (!isRawSegment(this.firstSegment) && this.firstSegment.limit) {
      s += `LIMIT ${this.firstSegment.limit}\n`;
    }
    // console.log(s);
    const resultStage = stageWriter.addStage(s);
    this.resultStage = stageWriter.addStage(
      `SELECT
  ${fieldNameColumn},
  ${fieldTypeColumn},
  COALESCE(${fieldValueColumn}, ${fieldRangeColumn}) as ${fieldValueColumn},
  weight
FROM ${resultStage}\n`
    );
    return this.resultStage;
  }
}

class QueryQueryRaw extends QueryQuery {
  generateSQL(stageWriter: StageWriter): string {
    const ssrc = this.parent.fieldDef.structSource;
    if (ssrc.type !== 'sql' || ssrc.method !== 'subquery') {
      throw new Error(
        'Invalid struct for QueryQueryRaw, currently only supports SQL'
      );
    }
    const s = ssrc.sqlBlock.selectStr;
    return stageWriter.addStage(s);
  }

  prepare() {
    // Do nothing!
  }

  getResultStructDef(): StructDef {
    return this.parent.fieldDef;
  }

  getResultMetadata(
    _fi: FieldInstance
  ): ResultStructMetadataDef | ResultMetadataDef | undefined {
    return undefined;
  }
}

class QueryQueryIndex extends QueryQuery {
  fieldDef: TurtleDef;
  rootFields: string[] = [];
  fanPrefixMap: Record<string, string[]> = {};

  constructor(
    fieldDef: TurtleDef,
    parent: QueryStruct,
    stageWriter: StageWriter | undefined,
    isJoinedSubquery: boolean
  ) {
    super(fieldDef, parent, stageWriter, isJoinedSubquery);
    this.fieldDef = fieldDef;
    this.findFanPrefexes(parent);
  }

  // we want to generate a different query for each
  //  nested structure so we don't do a crazy cross product.
  findFanPrefexes(qs: QueryStruct) {
    for (const [_name, f] of qs.nameMap) {
      if (
        f instanceof QueryStruct &&
        (f.fieldDef.structRelationship.type === 'many' ||
          f.fieldDef.structRelationship.type === 'nested') &&
        f.fieldDef.fields.length > 1 && // leave arrays in parent.
        this.parent.dialect.dontUnionIndex === false
      ) {
        const key = f.getFullOutputName();
        this.fanPrefixMap[key] = [];
        this.findFanPrefexes(f);
      }
    }
  }

  expandIndexWildCards(): string[] {
    // if no fields were specified, look in the parent struct for strings.
    let fieldNames = (this.firstSegment as IndexSegment).fields || [];
    if (fieldNames.length === 0) {
      fieldNames.push('**');
    }
    fieldNames = this.expandWildCards(
      fieldNames,
      qf =>
        ['string', 'number', 'timestamp', 'date'].indexOf(qf.fieldDef.type) !==
        -1
    ) as string[];
    return fieldNames;
  }

  // return the number of stages it is going to take to generate this index.
  getStageFields(): string[][] {
    const s: string[][] = [];
    if (this.rootFields.length > 0) {
      s.push(this.rootFields);
    }
    for (const fieldList of Object.values(this.fanPrefixMap)) {
      if (fieldList.length > 0) {
        s.push(fieldList);
      }
    }
    return s;
  }

  // Map fields into stages based on their level of repeated nesting
  //
  mapFieldsIntoStages(fieldNames: string[]) {
    // find all the fanned prefixes, longest ones first.
    const fannedPrefixes = Object.keys(this.fanPrefixMap).sort((k1, k2) => {
      if (k1.length < k2.length) {
        return 1;
      }
      if (k1.length > k2.length) {
        return -1;
      }
      return 0;
    });

    // Find the deepest fanned prefix
    for (const fn of fieldNames) {
      let found = false;
      for (const prefix of fannedPrefixes) {
        if (fn.startsWith(prefix)) {
          this.fanPrefixMap[prefix].push(fn);
          found = true;
        }
      }
      if (!found) {
        this.rootFields.push(fn);
      }
    }
  }

  expandFields(_resultStruct: FieldInstanceResult) {
    const fieldNames = this.expandIndexWildCards();
    this.mapFieldsIntoStages(fieldNames);
  }

  generateSQL(stageWriter: StageWriter): string {
    const stages = this.getStageFields();
    const outputStageNames: string[] = [];
    for (const fields of stages) {
      const q = new QueryQueryIndexStage(
        {
          ...this.fieldDef,
          pipeline: [
            {
              ...(this.fieldDef.pipeline[0] as IndexSegment),
              fields: fields,
            },
          ],
        },
        this.parent,
        stageWriter,
        this.isJoinedSubquery
      );
      q.prepare(stageWriter);
      const lastStageName = q.generateSQL(stageWriter);
      outputStageNames.push(lastStageName);
    }
    if (outputStageNames.length === 1) {
      this.resultStage = outputStageNames[0];
    } else {
      this.resultStage = stageWriter.addStage(
        outputStageNames.map(n => `SELECT * FROM ${n}\n`).join(' UNION ALL \n')
      );
    }
    return this.resultStage;
  }

  /**  All Indexes have the same output schema */
  getResultStructDef(): StructDef {
    const ret: StructDef = {
      type: 'struct',
      name: this.resultStage || 'result',
      dialect: this.parent.fieldDef.dialect,
      fields: [
        {type: 'string', name: 'fieldName'},
        {type: 'string', name: 'fieldValue'},
        {type: 'string', name: 'fieldType'},
        {type: 'number', name: 'weight', numberType: 'integer'},
      ],
      structRelationship: {
        type: 'basetable',
        connectionName: this.parent.connectionName,
      },
      structSource: {type: 'query_result'},
    };
    if (this.parent.fieldDef.modelAnnotation) {
      ret.modelAnnotation = this.parent.fieldDef.modelAnnotation;
    }
    return ret;
  }
}

/** Structure object as it is used to build a query */
class QueryStruct extends QueryNode {
  fieldDef: StructDef;
  parent: QueryStruct | undefined;
  model: QueryModel;
  nameMap = new Map<string, QuerySomething>();
  pathAliasMap: Map<string, string>;
  dialect: Dialect;
  connectionName: string;

  constructor(
    fieldDef: StructDef,
    parent: ParentQueryStruct | ParentQueryModel
  ) {
    super(fieldDef);
    this.setParent(parent);

    if ('model' in parent) {
      this.model = parent.model;
      this.pathAliasMap = new Map<string, string>();
      if (fieldDef.structRelationship.type === 'basetable') {
        this.connectionName = fieldDef.structRelationship.connectionName;
      } else {
        throw new Error('All root StructDefs should be a baseTable');
      }
    } else {
      this.model = this.getModel();
      this.pathAliasMap = this.root().pathAliasMap;
      this.connectionName = this.root().connectionName;
    }

    this.fieldDef = fieldDef; // shouldn't have to do this, but
    // type script is missing a beat here.

    this.dialect = getDialect(this.fieldDef.dialect);

    this.addFieldsFromFieldList(this.fieldDef.fields);
  }

  parameters(): Record<string, Parameter> {
    return this.fieldDef.parameters || {};
  }

  addFieldsFromFieldList(fields: FieldDef[]) {
    for (const field of fields) {
      const as = getIdentifier(field);

      switch (field.type) {
        case 'struct': {
          this.addFieldToNameMap(
            as,
            new QueryStruct(field as StructDef, {
              struct: this,
            })
          );
          break;
        }
        // case "reduce" || "project" || "index": {
        case 'turtle': {
          // not sure why we need to cast here...
          this.addFieldToNameMap(
            as,
            QueryQuery.makeQuery(field, this, undefined, false)
          );
          break;
        }
        default: {
          this.addFieldToNameMap(as, this.makeQueryField(field));
        }
      }
    }
    // if we don't have distinct key yet for this struct, add it.
    if (!this.nameMap.has('__distinct_key')) {
      this.addFieldToNameMap(
        '__distinct_key',
        new QueryFieldDistinctKey(
          {type: 'string', name: '__distinct_key'},
          this
        )
      );
    }
  }

  // generate unique string for the alias.
  // return a string that can be used to represent the full
  //  join path to a struct.
  getAliasIdentifier(): string {
    const path = this.getFullOutputName();
    const ret: string | undefined = this.pathAliasMap.get(path);

    // make a unique alias name
    if (ret === undefined) {
      const aliases = Array.from(this.pathAliasMap.values());
      const base = identifierNormalize(getIdentifier(this.fieldDef));
      let name = `${base}_0`;
      let n = 1;
      while (aliases.includes(name) && n < 1000) {
        n++;
        name = `${base}_${n}`;
      }
      if (n < 1000) {
        this.pathAliasMap.set(path, name);
        return name;
      } else {
        throw new Error('Internal Error: cannot create unique alias name');
      }

      // get the malloy name for this struct (will include a trailing dot)
      // return this.getFullOutputName().replace(/\.$/, "").replace(/\./g, "_o_");
    } else {
      return ret;
    }
  }

  // when structs are referenced in queries, incorporate the
  //  primary key of struct and add the struct as a join to the result.
  getAsQueryField(): QueryFieldStruct {
    if (this.fieldDef.primaryKey === undefined) {
      throw new Error(
        `Joined explores can only be included in queries if a primary key is defined: '${this.getFullOutputName()}' has no primary key`
      );
    }

    const pkField = this.getPrimaryKeyField(this.fieldDef);
    const pkType = pkField.fieldDef.type;
    if (pkType !== 'string' && pkType !== 'number') {
      throw new Error(
        `Unknown Primary key data type for ${pkField.fieldDef.name}`
      );
    }
    const aliasName = getIdentifier(this.fieldDef);
    const pkName = this.fieldDef.primaryKey;
    const fieldDef: FieldDef = {
      type: pkType,
      name: `${aliasName}_id`,
      e: [
        {
          type: 'field',
          // path: pkField.getFullOutputName(),
          path: pkField.getIdentifier(),
        },
      ],
    };
    return new QueryFieldStruct(fieldDef, this, `${aliasName}.${pkName}`);
  }

  getSQLIdentifier(): string {
    if (this.unnestWithNumbers() && this.parent !== undefined) {
      const x =
        this.parent.getSQLIdentifier() +
        '.' +
        getIdentifier(this.fieldDef) +
        `[${this.getIdentifier()}.__row_id]`;
      return x;
    } else {
      return this.getIdentifier();
    }
  }

  // return the name of the field in SQL
  getIdentifier(): string {
    // if it is the root table, use provided alias if we have one.
    if (this.fieldDef.structRelationship.type === 'basetable') {
      if (this.fieldDef.as === undefined) {
        return 'base';
      } else {
        return identifierNormalize(super.getIdentifier());
      }
    }
    // if this is an inline object, include the parents alias.
    if (this.fieldDef.structRelationship.type === 'inline' && this.parent) {
      return this.parent.getSQLIdentifier() + '.' + super.getIdentifier();
    }
    // we are somewhere in the join tree.  Make sure the alias is unique.
    return this.getAliasIdentifier();
  }

  // return the name of the field in Malloy
  getFullOutputName(): string {
    if (this.parent) {
      return (
        this.parent.getFullOutputName() + getIdentifier(this.fieldDef) + '.'
      );
    } else {
      return '';
    }
  }

  needsSymetricCalculation(resultSet: FieldInstanceResult): boolean {
    const joinName = this.getJoinableParent().getIdentifier();
    const join = resultSet.root().joins.get(joinName);
    if (join) {
      return !join.leafiest;
    }
    throw new Error(`Join ${joinName} not found in result set`);
  }

  unnestWithNumbers(): boolean {
    return (
      this.dialect.unnestWithNumbers &&
      this.fieldDef.structRelationship.type === 'nested'
    );
  }

  getJoinableParent(): QueryStruct {
    // if it is inline it should always have a parent
    if (this.fieldDef.structRelationship.type === 'inline') {
      if (this.parent) {
        return this.parent.getJoinableParent();
      } else {
        throw new Error('Internal Error: inline struct cannot be root');
      }
    }
    return this;
  }

  addFieldToNameMap(as: string, n: QuerySomething) {
    if (this.nameMap.has(as)) {
      throw new Error(`Redefinition of ${as}`);
    }
    this.nameMap.set(as, n);
  }

  /** the the primary key or throw an error. */
  getPrimaryKeyField(fieldDef: FieldDef) {
    let pk;
    if ((pk = this.primaryKey())) {
      return pk;
    } else {
      throw new Error(`Missing primary key for ${fieldDef}`);
    }
  }

  /**
   * called after all structure has been loaded.  Examine this structure to see
   * if if it is based on a query and if it is, add the output fields (unless
   * they exist) to the structure.
   */
  resolveQueryFields() {
    if (this.fieldDef.structSource.type === 'query') {
      const structDef = this.model
        .loadQuery(this.fieldDef.structSource.query, undefined)
        .structs.pop();

      // should never happen.
      if (!structDef) {
        throw new Error("Internal Error, query didn't produce a struct");
      }

      const fieldDef = {...this.fieldDef};
      for (const f of structDef.fields) {
        let as;
        if (!this.nameMap.has((as = getIdentifier(f)))) {
          fieldDef.fields.push(f);
          this.nameMap.set(as, this.makeQueryField(f));
        }
      }
      this.fieldDef = fieldDef;
      if (!this.fieldDef.primaryKey && structDef.primaryKey) {
        this.fieldDef.primaryKey = structDef.primaryKey;
      }
    }
    for (const [, v] of this.nameMap) {
      if (v instanceof QueryStruct) {
        v.resolveQueryFields();
      }
    }
  }

  getModel(): QueryModel {
    if (this.model) {
      return this.model;
    } else {
      if (this.parent === undefined) {
        throw new Error(
          'Expected this query struct to have a parent, as no model was present.'
        );
      }
      return this.parent.getModel();
    }
  }

  setParent(parent: ParentQueryStruct | ParentQueryModel) {
    if ('struct' in parent) {
      this.parent = parent.struct;
    }
    if ('model' in parent) {
      this.model = parent.model;
    } else {
      this.model = this.getModel();
    }
  }

  /** makes a new queryable field object from a fieldDef */
  makeQueryField(field: FieldDef): QueryField {
    switch (field.type) {
      case 'string':
        return new QueryFieldString(field, this);
      case 'date':
        return new QueryFieldDate(field, this);
      case 'timestamp':
        return new QueryFieldTimestamp(field, this);
      case 'number':
        return new QueryFieldNumber(field, this);
      case 'boolean':
        return new QueryFieldBoolean(field, this);
      case 'json':
        return new QueryFieldJSON(field, this);
      case 'unsupported':
        return new QueryFieldUnsupported(field, this);
      // case "reduce":
      // case "project":
      // case "index":
      case 'turtle':
        return new QueryTurtle(field, this);
      default:
        throw new Error(`unknown field definition ${JSON.stringify(field)}`);
    }
  }

  /**
   * return a field if it exists, make one if we are passed a field definition.
   */
  getOrMakeField(fieldRef: FieldRef) {
    if (typeof fieldRef === 'string') {
      return this.getFieldByName(fieldRef);
    } else {
      return this.makeQueryField(fieldRef);
    }
  }

  /** returns a dimension for the given name  or make one. */
  getOrMakeDimension(fieldRef: FieldRef): QueryAtomicField {
    const dim = this.getOrMakeField(fieldRef);

    if (dim instanceof QueryAtomicField && isScalarField(dim)) {
      return dim;
    } else {
      throw new Error(`${fieldRef} is not of type a scalar'`);
    }
  }

  structSourceSQL(stageWriter: StageWriter): string {
    switch (this.fieldDef.structSource.type) {
      case 'table': {
        const tablePath = this.fieldDef.structSource.tablePath;
        return this.dialect.quoteTablePath(tablePath);
      }
      case 'sql':
        if (
          this.fieldDef.structSource.method === 'nested' ||
          this.fieldDef.structSource.method === 'lastStage'
        ) {
          return this.fieldDef.name;
        } else if (this.fieldDef.structSource.method === 'subquery') {
          return `(${this.fieldDef.structSource.sqlBlock.selectStr})`;
        }
        throw new Error(
          "Internal Error: Unknown structSource type 'sql' method"
        );
      case 'nested':
        // 'name' is always the source field even if has been renamed through
        // 'as'
        return 'UNNEST(this.fieldDef.name)';
      case 'inline':
        return '';
      case 'query': {
        // cache derived table.
        const name = getIdentifier(this.fieldDef);
        // this is a hack for now.  Need some way to denote this table
        //  should be cached.
        if (name.includes('cache')) {
          const dtStageWriter = new StageWriter(true, stageWriter);
          this.model.loadQuery(
            this.fieldDef.structSource.query,
            dtStageWriter,
            false,
            false
          );
          return dtStageWriter.addPDT(name, this.dialect);
        } else {
          // returns the stage name.
          return this.model.loadQuery(
            this.fieldDef.structSource.query,
            stageWriter,
            false,
            true // this is an intermediate stage.
          ).lastStageName;
        }
      }
      default:
        throw new Error(`unknown structSource ${this.fieldDef}`);
    }
  }

  root(): QueryStruct {
    if (this.parent === undefined) {
      return this;
    } else {
      return this.parent.root();
    }
  }

  primaryKey(): QueryAtomicField | undefined {
    if (this.fieldDef.primaryKey) {
      return this.getDimensionByName(this.fieldDef.primaryKey);
    } else {
      return undefined;
    }
  }

  /** get the componennts of a field path */
  static resolvePath(name: string): string[] {
    return name.split('.');
  }

  getChildByName(name: string): QuerySomething | undefined {
    return this.nameMap.get(name);
  }

  /** convert a name into a field reference */
  getFieldByName(name: string): QuerySomething {
    const path = QueryStruct.resolvePath(name);
    let ret = this as QuerySomething;
    for (const n of path) {
      const r = ret.getChildByName(n);
      if (r === undefined) {
        throw new Error(`Path not found ${name}`);
      }
      ret = r;
    }
    return ret;
  }

  // structs referenced in queries are converted to fields.
  getQueryFieldByName(name: string): QuerySomething {
    let field = this.getFieldByName(name);
    if (field instanceof QueryStruct) {
      field = field.getAsQueryField();
    }
    return field;
  }

  getDimensionOrMeasureByName(name: string): QueryAtomicField {
    const query = this.getFieldByName(name);
    if (query instanceof QueryAtomicField) {
      return query;
    } else {
      throw new Error(`${name} is not of type a scalar'`);
    }
  }

  /** returns a query object for the given name */
  getDimensionByName(name: string): QueryAtomicField {
    const query = this.getFieldByName(name);

    if (query instanceof QueryAtomicField && isScalarField(query)) {
      return query;
    } else {
      throw new Error(`${name} is not of type a scalar'`);
    }
  }

  /** returns a query object for the given name */
  getStructByName(name: string): QueryStruct {
    const struct = this.getFieldByName(name);
    if (struct instanceof QueryStruct) {
      return struct;
    } else {
      throw new Error(`Error: Path to structure not found '${name}'`);
    }
  }

  getDistinctKey(): QueryAtomicField {
    if (this.fieldDef.structRelationship.type !== 'inline') {
      return this.getDimensionByName('__distinct_key');
    } else if (this.parent) {
      return this.parent.getDistinctKey();
    } else {
      throw new Error('Internal Error.  inline struct can not be top level');
    }
  }

  applyStructFiltersToTurtleDef(
    turtleDef: TurtleDef | TurtleDefPlus
  ): TurtleDef {
    let pipeline = turtleDef.pipeline;
    const annotation = turtleDef.annotation;

    const addedFilters = (turtleDef as TurtleDefPlus).filterList || [];
    pipeline = structuredClone(pipeline);
    pipeline[0].filterList = addedFilters.concat(
      pipeline[0].filterList || [],
      this.fieldDef.filterList || []
    );

    const flatTurtleDef: TurtleDef = {
      type: 'turtle',
      name: turtleDef.name,
      pipeline,
      annotation,
      location: turtleDef.location,
    };
    return flatTurtleDef;
  }
}

/** the resulting SQL and the shape of the data at each stage of the pipeline */
interface QueryResults {
  lastStageName: string;
  stageWriter: StageWriter;
  structs: StructDef[];
  malloy: string;
  connectionName: string;
}

// const exploreSearchSQLMap = new Map<string, string>();

/** start here */
export class QueryModel {
  dialect: Dialect = new StandardSQLDialect();
  // dialect: Dialect = new PostgresDialect();
  modelDef: ModelDef | undefined = undefined;
  structs = new Map<string, QueryStruct>();
  constructor(modelDef: ModelDef | undefined) {
    if (modelDef) {
      this.loadModelFromDef(modelDef);
    }
  }

  loadModelFromDef(modelDef: ModelDef): void {
    this.modelDef = modelDef;
    for (const s of Object.values(this.modelDef.contents)) {
      let qs;
      if (s.type === 'struct') {
        qs = new QueryStruct(s, {model: this});
        this.structs.set(getIdentifier(s), qs);
        qs.resolveQueryFields();
      } else if (s.type === 'query') {
        /* TODO */
      } else {
        throw new Error('Internal Error: Unknown structure type');
      }
    }
  }

  parseQueryPath(name: string): {struct: QueryStruct; queryName: string} {
    const path = name.split('.');
    let struct;
    if ((struct = this.structs.get(path[0]))) {
      if (path.length > 1) {
        path.shift();
      } else {
        throw new Error(`No query specified in Struct '${path[0]}'`);
      }
      return {queryName: path.join('.'), struct};
    } else {
      throw new Error(`Cannot find Struct '${path[0]}' Model`);
    }
  }

  getStructByName(name: string): QueryStruct {
    let s;
    if ((s = this.structs.get(name))) {
      return s;
    } else {
      throw new Error(`Struct ${name} not found in model.`);
    }
  }

  getStructFromRef(structRef: StructRef): QueryStruct {
    let structDef;
    if (typeof structRef === 'string') {
      return this.getStructByName(structRef);
    } else if (structRef.type === 'struct') {
      structDef = structRef;
    } else {
      throw new Error('Broken for now');
    }
    return new QueryStruct(structDef, {model: this});
  }

  loadQuery(
    query: Query,
    stageWriter: StageWriter | undefined,
    emitFinalStage = false,
    isJoinedSubquery = false
  ): QueryResults {
    const malloy = '';

    if (!stageWriter) {
      stageWriter = new StageWriter(true, undefined);
    }

    const turtleDef: TurtleDefPlus = {
      type: 'turtle',
      name: 'ignoreme',
      pipeline: query.pipeline,
      filterList: query.filterList,
    };

    const q = QueryQuery.makeQuery(
      turtleDef,
      this.getStructFromRef(query.structRef),
      stageWriter,
      isJoinedSubquery
    );

    const ret = q.generateSQLFromPipeline(stageWriter);
    if (emitFinalStage && q.parent.dialect.hasFinalStage) {
      // const fieldNames: string[] = [];
      // for (const f of ret.outputStruct.fields) {
      //   fieldNames.push(getIdentifier(f));
      // }
      const fieldNames = getPhysicalFields(ret.outputStruct).map(fieldDef =>
        q.parent.dialect.sqlMaybeQuoteIdentifier(fieldDef.name)
      );
      ret.lastStageName = stageWriter.addStage(
        q.parent.dialect.sqlFinalStage(ret.lastStageName, fieldNames)
      );
    }
    return {
      lastStageName: ret.lastStageName,
      malloy,
      stageWriter,
      structs: [ret.outputStruct],
      connectionName: q.parent.connectionName,
    };
  }

  compileQuery(query: Query, finalize = true): CompiledQuery {
    let newModel: QueryModel | undefined;
    const m = newModel || this;
    const ret = m.loadQuery(query, undefined, finalize, false);
    const sourceExplore =
      typeof query.structRef === 'string'
        ? query.structRef
        : // LTNOTE: the parser needs to capture the query before the |.  This will work
        //  in most cases but isn't actually complete.
        query.structRef.type === 'struct'
        ? query.structRef.as || query.structRef.name
        : '(need to figure this out)';
    // LTNote:  I don't understand why this might be here.  It should have happened in loadQuery...
    if (finalize && this.dialect.hasFinalStage) {
      ret.lastStageName = ret.stageWriter.addStage(
        // note this will be broken on duckDB waiting on a real fix.
        this.dialect.sqlFinalStage(ret.lastStageName, [])
      );
    }
    return {
      lastStageName: ret.lastStageName,
      malloy: ret.malloy,
      sql: ret.stageWriter.generateSQLStages(),
      structs: ret.structs,
      sourceExplore,
      sourceFilters: query.filterList,
      queryName: query.name,
      connectionName: ret.connectionName,
      annotation: query.annotation,
    };
  }

  exploreSearchSQLMap = new Map();

  async searchIndex(
    connection: Connection,
    explore: string,
    searchValue: string,
    limit = 1000,
    searchField: string | undefined = undefined
  ): Promise<SearchIndexResult[] | undefined> {
    if (!connection.canPersist()) {
      return undefined;
    }
    // make a search index if one isn't modelled.
    const struct = this.getStructByName(explore);
    const indexQuery: Query = {
      structRef: explore,
      pipeline: [
        {
          type: 'index',
          fields: ['*'],
          sample: struct.dialect.defaultSampling,
        },
      ],
    };
    const fieldNameColumn = struct.dialect.sqlMaybeQuoteIdentifier('fieldName');
    const fieldValueColumn =
      struct.dialect.sqlMaybeQuoteIdentifier('fieldValue');
    const fieldTypeColumn = struct.dialect.sqlMaybeQuoteIdentifier('fieldType');

    // if we've compiled the SQL before use it otherwise
    let sqlPDT = this.exploreSearchSQLMap.get(explore);
    if (sqlPDT === undefined) {
      sqlPDT = this.compileQuery(indexQuery, false).sql;
      this.exploreSearchSQLMap.set(explore, sqlPDT);
    }

    let query = `SELECT
              ${fieldNameColumn},
              ${fieldValueColumn},
              ${fieldTypeColumn},
              weight,
              CASE WHEN lower(${fieldValueColumn}) LIKE  lower(${generateSQLStringLiteral(
                searchValue + '%'
              )}) THEN 1 ELSE 0 END as match_first
            FROM  ${await connection.manifestTemporaryTable(sqlPDT)}
            WHERE lower(${fieldValueColumn}) LIKE lower(${generateSQLStringLiteral(
              '%' + searchValue + '%'
            )}) ${
              searchField !== undefined
                ? ` AND ${fieldNameColumn} = '` + searchField + "' \n"
                : ''
            }
            ORDER BY CASE WHEN lower(${fieldValueColumn}) LIKE  lower(${generateSQLStringLiteral(
              searchValue + '%'
            )}) THEN 1 ELSE 0 END DESC, weight DESC
            LIMIT ${limit}
          `;
    if (struct.dialect.hasFinalStage) {
      query = `WITH __stage0 AS(\n${query}\n)\n${struct.dialect.sqlFinalStage(
        '__stage0',
        [
          fieldNameColumn,
          fieldValueColumn,
          fieldTypeColumn,
          'weight',
          'match_first',
        ]
      )}`;
    }
    const result = await connection.runSQL(query, {
      rowLimit: 1000,
    });
    return result.rows as unknown as SearchIndexResult[];
  }
}<|MERGE_RESOLUTION|>--- conflicted
+++ resolved
@@ -769,16 +769,6 @@
   ): string {
     let func = 'COUNT(';
     let thing = '1';
-<<<<<<< HEAD
-    const distinctKeySQL = this.generateDistinctKeyIfNecessary(
-      resultSet,
-      context,
-      expr.structPath
-    );
-    if (distinctKeySQL) {
-      func = 'COUNT(DISTINCT ';
-      thing = distinctKeySQL;
-=======
 
     let struct = context;
     if (expr.structPath) {
@@ -790,9 +780,8 @@
       throw new Error(`Join ${joinName} not found in result set`);
     }
     if (!join.leafiest || join.makeUniqueKey) {
-      func = 'COUNT(DISTINCT';
+      func = 'COUNT(DISTINCT ';
       thing = struct.getDistinctKey().generateExpression(resultSet);
->>>>>>> f7cfcb67
     }
 
     // const distinctKeySQL = this.generateDistinctKeyIfNecessary(
