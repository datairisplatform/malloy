/*
 * Copyright 2022 Google LLC
 *
 * This program is free software; you can redistribute it and/or
 * modify it under the terms of the GNU General Public License
 * version 2 as published by the Free Software Foundation.
 *
 * This program is distributed in the hope that it will be useful,
 * but WITHOUT ANY WARRANTY; without even the implied warranty of
 * MERCHANTABILITY or FITNESS FOR A PARTICULAR PURPOSE. See the
 * GNU General Public License for more details.
 */

import * as path from "path";
import { fileURLToPath } from "url";
import { performance } from "perf_hooks";
import * as vscode from "vscode";
import { MALLOY_EXTENSION_STATE, RunState } from "../state";
import { Result } from "@malloydata/malloy";
import turtleIcon from "../../media/turtle.svg";
import { getWebviewHtml } from "../webviews";
import { QueryMessageType, QueryRunStatus } from "../message_types";
import { WebviewMessageManager } from "../webview_message_manager";
import { queryDownload } from "./query_download";
import { getWorker } from "../extension";
import { WorkerMessage } from "../../worker/types";

const malloyLog = vscode.window.createOutputChannel("Malloy");
interface NamedQuerySpec {
  type: "named";
  name: string;
  file: vscode.TextDocument;
}

interface QueryStringSpec {
  type: "string";
  text: string;
  file: vscode.TextDocument;
}

interface QueryFileSpec {
  type: "file";
  index: number;
  file: vscode.TextDocument;
}

interface NamedSQLQuerySpec {
  type: "named_sql";
  name: string;
  file: vscode.TextDocument;
}

interface UnnamedSQLQuerySpec {
  type: "unnamed_sql";
  index: number;
  file: vscode.TextDocument;
}

export type QuerySpec =
  | NamedQuerySpec
  | QueryStringSpec
  | QueryFileSpec
  | NamedSQLQuerySpec
  | UnnamedSQLQuerySpec;

<<<<<<< HEAD
// TODO Come up with a better way to handle data styles. Perhaps this is
//      an in-language understanding of model "metadata". For now,
//      we abuse the `URLReader` API to keep track of requested URLs
//      and accummulate data styles for those files.
class HackyDataStylesAccumulator implements URLReader {
  private uriReader: URLReader;
  private dataStyles: DataStyles = {};

  constructor(uriReader: URLReader) {
    this.uriReader = uriReader;
  }

  async readURL(uri: URL): Promise<string> {
    const contents = await this.uriReader.readURL(uri);
    this.dataStyles = {
      ...this.dataStyles,
      ...(await dataStylesForFile(
        uri.protocol == "file:" ? fileURLToPath(uri) : uri.toString(),
        contents
      )),
    };

    return contents;
  }

  getHackyAccumulatedDataStyles() {
    return this.dataStyles;
  }
}

=======
>>>>>>> d386e00e
export function runMalloyQuery(
  query: QuerySpec,
  panelId: string,
  name: string
): void {
  vscode.window.withProgress(
    {
      location: vscode.ProgressLocation.Notification,
      title: `Malloy Query (${name})`,
      cancellable: true,
    },
    (progress, token) => {
      const cancel = () => {
        worker.send({
          type: "cancel",
          panelId,
        });
        if (current) {
          const actuallyCurrent = MALLOY_EXTENSION_STATE.getRunState(
            current.panelId
          );
          if (actuallyCurrent === current) {
            current.panel.dispose();
            MALLOY_EXTENSION_STATE.setRunState(current.panelId, undefined);
            token.isCancellationRequested = true;
          }
        }
      };

      token.onCancellationRequested(cancel);

      const previous = MALLOY_EXTENSION_STATE.getRunState(panelId);

      let current: RunState;
      if (previous) {
        current = {
          cancel,
          panelId,
          panel: previous.panel,
          messages: previous.messages,
          document: previous.document,
        };
        MALLOY_EXTENSION_STATE.setRunState(panelId, current);
        previous.cancel();
        if (!previous.panel.visible) {
          previous.panel.reveal(vscode.ViewColumn.Beside, true);
        }
      } else {
        const panel = vscode.window.createWebviewPanel(
          "malloyQuery",
          name,
          { viewColumn: vscode.ViewColumn.Beside, preserveFocus: true },
          { enableScripts: true, retainContextWhenHidden: true }
        );

        panel.onDidChangeViewState(
          (e: vscode.WebviewPanelOnDidChangeViewStateEvent) => {
            vscode.commands.executeCommand(
              "setContext",
              "malloy.webviewPanelFocused",
              e.webviewPanel.active
            );
          }
        );

        current = {
          panel,
          messages: new WebviewMessageManager(panel),
          panelId,
          cancel,
          document: query.file,
        };
        current.panel.iconPath = vscode.Uri.parse(
          path.join(__filename, "..", turtleIcon)
        );
        MALLOY_EXTENSION_STATE.setRunState(panelId, current);
      }

      const onDiskPath = vscode.Uri.file(
        path.join(__filename, "..", "query_page.js")
      );

      const entrySrc = current.panel.webview.asWebviewUri(onDiskPath);

      current.panel.webview.html = getWebviewHtml(
        entrySrc.toString(),
        current.panel.webview
      );

      current.panel.onDidDispose(() => {
        current.cancel();
      });

      MALLOY_EXTENSION_STATE.setActiveWebviewPanelId(current.panelId);
      current.panel.onDidChangeViewState((event) => {
        if (event.webviewPanel.active) {
          MALLOY_EXTENSION_STATE.setActiveWebviewPanelId(current.panelId);
          vscode.commands.executeCommand("malloy.refreshSchema");
        }
      });

      const { file, ...params } = query;
      const fsPath = file.uri.fsPath;
      const worker = getWorker();
      worker.send({
        type: "run",
        query: {
          file: fsPath,
          ...params,
        },
        panelId,
        name,
      });
      const allBegin = performance.now();
      const compileBegin = allBegin;
      let runBegin: number;

      return new Promise((resolve) => {
        const listener = (msg: WorkerMessage) => {
          if (msg.type === "dead") {
            current.messages.postMessage({
              type: QueryMessageType.QueryStatus,
              status: QueryRunStatus.Error,
              error: "Worker died",
            });
            worker.off("message", listener);
            resolve(undefined);
            return;
          } else if (msg.type !== "query_panel") {
            return;
          }
          const { message, panelId: msgPanelId } = msg;
          if (msgPanelId !== panelId) {
            return;
          }
          current.messages.postMessage({
            ...message,
          });

          switch (message.type) {
            case QueryMessageType.QueryStatus:
              switch (message.status) {
                case QueryRunStatus.Compiling:
                  {
                    progress.report({ increment: 20, message: "Compiling" });
                  }
                  break;
                case QueryRunStatus.Running:
                  {
                    const compileEnd = performance.now();
                    runBegin = compileEnd;
                    malloyLog.appendLine(message.sql);
                    logTime("Compile", compileBegin, compileEnd);

                    progress.report({ increment: 40, message: "Running" });
                  }
                  break;
                case QueryRunStatus.Done:
                  {
                    const runEnd = performance.now();
                    if (runBegin != null) {
                      logTime("Run", runBegin, runEnd);
                    }
                    const { result } = message;
                    const queryResult = Result.fromJSON(result);
                    current.result = queryResult;
                    progress.report({ increment: 100, message: "Rendering" });
                    const allEnd = performance.now();
                    logTime("Total", allBegin, allEnd);

                    current.messages.onReceiveMessage((message) => {
                      if (message.type === QueryMessageType.StartDownload) {
                        queryDownload(
                          query,
                          message.downloadOptions,
                          queryResult,
                          panelId,
                          name
                        );
                      }
                    });

                    worker.off("message", listener);
                    resolve(undefined);
                  }
                  break;
                case QueryRunStatus.Error:
                  {
                    worker.off("message", listener);
                    resolve(undefined);
                  }
                  break;
              }
          }
        };

        worker.on("message", listener);
      });
    }
  );
}

function logTime(name: string, start: number, end: number) {
  malloyLog.appendLine(
    `${name} time: ${((end - start) / 1000).toLocaleString()}s`
  );
}<|MERGE_RESOLUTION|>--- conflicted
+++ resolved
@@ -12,7 +12,6 @@
  */
 
 import * as path from "path";
-import { fileURLToPath } from "url";
 import { performance } from "perf_hooks";
 import * as vscode from "vscode";
 import { MALLOY_EXTENSION_STATE, RunState } from "../state";
@@ -63,39 +62,6 @@
   | NamedSQLQuerySpec
   | UnnamedSQLQuerySpec;
 
-<<<<<<< HEAD
-// TODO Come up with a better way to handle data styles. Perhaps this is
-//      an in-language understanding of model "metadata". For now,
-//      we abuse the `URLReader` API to keep track of requested URLs
-//      and accummulate data styles for those files.
-class HackyDataStylesAccumulator implements URLReader {
-  private uriReader: URLReader;
-  private dataStyles: DataStyles = {};
-
-  constructor(uriReader: URLReader) {
-    this.uriReader = uriReader;
-  }
-
-  async readURL(uri: URL): Promise<string> {
-    const contents = await this.uriReader.readURL(uri);
-    this.dataStyles = {
-      ...this.dataStyles,
-      ...(await dataStylesForFile(
-        uri.protocol == "file:" ? fileURLToPath(uri) : uri.toString(),
-        contents
-      )),
-    };
-
-    return contents;
-  }
-
-  getHackyAccumulatedDataStyles() {
-    return this.dataStyles;
-  }
-}
-
-=======
->>>>>>> d386e00e
 export function runMalloyQuery(
   query: QuerySpec,
   panelId: string,
