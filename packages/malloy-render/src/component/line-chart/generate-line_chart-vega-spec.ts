/*
 * Copyright (c) Meta Platforms, Inc. and affiliates.
 *
 * This source code is licensed under the MIT license found in the
 *  LICENSE file in the root directory of this source tree.
 */

import type {
  ChartTooltipEntry,
  MalloyDataToChartDataHandler,
  MalloyVegaDataRecord,
  VegaChartProps,
  VegaPadding,
} from '../types';
import {getLineChartSettings} from './get-line_chart-settings';
import {getChartLayoutSettings} from '../chart-layout-settings';
import {createMeasureAxis} from '../vega/measure-axis';
import type {
  Data,
  GroupMark,
  Item,
  Legend,
  LineMark,
  Mark,
  RuleMark,
  Signal,
  Spec,
  SymbolMark,
} from 'vega';
import {renderNumericField} from '../render-numeric-field';
import {getMarkName} from '../vega/vega-utils';
import {getCustomTooltipEntries} from '../bar-chart/get-custom-tooltips-entries';
import type {CellValue, NestField, RecordCell} from '../../data_tree';
import {Field} from '../../data_tree';
import {NULL_SYMBOL, renderTimeString} from '../../util';
import type {RenderMetadata} from '../render-result-metadata';

type LineDataRecord = {
  x: string | number;
  y: number;
  series: string;
} & MalloyVegaDataRecord;

const LEGEND_PERC = 0.4;
const LEGEND_MAX = 384;
const DEFAULT_MAX_SERIES = 12;
const MAX_DATA_POINTS = 5000;

// Helper to invert mapping for object where values are unique
function invertObject(obj: Record<string, string>): Record<string, string> {
  const inverted: Record<string, string> = {};
  for (const key in obj) {
    if (Object.prototype.hasOwnProperty.call(obj, key)) {
      inverted[obj[key]] = key;
    }
  }
  return inverted;
}

export function generateLineChartVegaSpec(
  explore: NestField,
  metadata: RenderMetadata
): VegaChartProps {
  const tag = explore.tag;
  const chartTag = tag.tag('line_chart');
  if (!chartTag)
    throw new Error('Line chart should only be rendered for line_chart tag');
  const settings = getLineChartSettings(explore, tag);
  /**************************************
   *
   * Chart data fields
   *
   *************************************/
  const xFieldPath = settings.xChannel.fields.at(0);
  const yFieldPath = settings.yChannel.fields.at(0);
  const seriesFieldPath = settings.seriesChannel.fields.at(0);

  if (!xFieldPath) throw new Error('Malloy Bar Chart: Missing x field');
  if (!yFieldPath) throw new Error('Malloy Bar Chart: Missing y field');

  const xField = explore.fieldAt(xFieldPath);
  const xIsDateorTime = xField.isTime();
  const xIsBoolean = xField.isBoolean();
  const yField = explore.fieldAt(yFieldPath);
  const seriesField = seriesFieldPath ? explore.fieldAt(seriesFieldPath) : null;

  const xRef = xField.referenceId;
  const yRef = yField.referenceId;
  const seriesRef = seriesField?.referenceId;

  // Map y fields to ref ids
  const yRefsMap = settings.yChannel.fields.reduce((map, fieldPath) => {
    const field = explore.fieldAt(fieldPath);
    return {
      ...map,
      [fieldPath]: field.referenceId,
    };
  }, {});
  // Map ref ids to y fields
  const yRefsMapInverted = invertObject(yRefsMap);

  const isDimensionalSeries = Boolean(seriesField);
  const isMeasureSeries = Boolean(settings.yChannel.fields.length > 1);
  const hasSeries = isDimensionalSeries || isMeasureSeries;

  // Unique brush event source ids for this chart instance
  const brushXSourceId = 'brush-x_' + crypto.randomUUID();
  const brushSeriesSourceId = 'brush-series_' + crypto.randomUUID();
  const brushMeasureSourceId = 'brush-measure_' + crypto.randomUUID();
  const brushMeasureRangeSourceId =
    'brush-measure-range_' + crypto.randomUUID();

  /**************************************
   *
   * Chart layout
   *
   *************************************/
  let yMin = Infinity;
  let yMax = -Infinity;
  for (const name of settings.yChannel.fields) {
    const field = explore.fieldAt(name);
    const min = field.minNumber;
    if (min !== undefined) yMin = Math.min(yMin, min);
    const max = field.maxNumber;
    if (max !== undefined) yMax = Math.max(yMax, max);
  }

  const yDomainMin = settings.zeroBaseline ? Math.min(0, yMin) : yMin;
  const yDomainMax = settings.zeroBaseline ? Math.max(0, yMax) : yMax;

  const maxSeries = chartTag.numeric('series', 'limit') ?? DEFAULT_MAX_SERIES;
  const isLimitingSeries = Boolean(
    seriesField && seriesField.valueSet.size > maxSeries
  );

  const chartSettings = getChartLayoutSettings(explore, chartTag, {
    metadata,
    xField,
    yField,
    chartType: 'line_chart',
    getYMinMax: () => [yDomainMin, yDomainMax],
    independentY: chartTag.has('y', 'independent') || isLimitingSeries,
  });

  // x axes across rows should auto share when distinct values <=20, unless user has explicitly set independent setting
  const autoSharedX = xField.valueSet.size <= 20;
  const forceSharedX = chartTag.text('x', 'independent') === 'false';
  const forceIndependentX = chartTag.has('x', 'independent') && !forceSharedX;
  const shouldShareXDomain =
    forceSharedX || (autoSharedX && !forceIndependentX);

  // series legends across rows should auto share when distinct values <=20, unless user has explicitly set independent setting
  const autoSharedSeries = seriesField && seriesField.valueSet.size <= 20;
  const forceSharedSeries = chartTag.text('series', 'independent') === 'false';
  const forceIndependentSeries =
    chartTag.has('series', 'independent') && !forceSharedSeries;
  const shouldShareSeriesDomain =
    forceSharedSeries || (autoSharedSeries && !forceIndependentSeries);
<<<<<<< HEAD

=======
>>>>>>> aeb46b7e
  const seriesSet = seriesField
    ? new Set([...seriesField.valueSet].slice(0, maxSeries))
    : null;

  /**************************************
   *
   * Chart marks
   *
   *************************************/
  const yAxis = !chartSettings.yAxis.hidden
    ? createMeasureAxis({
        type: 'y',
        title: settings.yChannel.fields
          .map(f => explore.fieldAt(f).name)
          .join(', '),
        tickCount: chartSettings.yAxis.tickCount ?? 'ceil(height/40)',
        labelLimit: chartSettings.yAxis.width + 10,
        // Use first y number style for axis labels
        fieldPath: yFieldPath,
        fieldRef: yRef,
        brushMeasureRangeSourceId,
        axisSettings: chartSettings.yAxis,
      })
    : null;

  const marks: Mark[] = [];

  const seriesGroupMark: GroupMark = {
    name: 'series_group',
    from: {
      facet: {
        data: 'values',
        name: 'series_facet',
        groupby: ['series'],
        aggregate: {
          fields: [''],
          ops: ['count'],
          as: ['count'],
        },
      },
    },
    type: 'group',
    interactive: false,
    marks: [],
  };

  const LINE_FADE_OPACITY = 0.35;

  const lineMark: LineMark = {
    name: 'lines',
    type: 'line',
    from: {
      data: 'series_facet',
    },
    encode: {
      enter: {
        x: {scale: 'xscale', field: 'x'},
        y: {scale: 'yscale', field: 'y'},
        strokeWidth: {value: 2},
      },
      update: {
        strokeOpacity: [
          {
            test: 'brushSeriesIn && brushSeriesIn != datum.series',
            value: LINE_FADE_OPACITY,
          },
          {value: 1},
        ],
        stroke: [
          {
            test: 'brushSeriesIn && brushSeriesIn != datum.series',
            value: '#ccc',
          },
          {scale: 'color', field: 'series'},
        ],
        // TODO figure out why this isn't working. We need highlighted line to appear above other lines
        zindex: [
          {test: 'brushSeriesIn && brushSeriesIn === datum.series', value: 10},
          {value: 1},
        ],
      },
    },
  };

  const highlightRuleMark: RuleMark = {
    name: 'x_highlight_rule',
    type: 'rule',
    from: {
      data: 'x_data',
    },
    zindex: 1,
    interactive: false,
    encode: {
      enter: {
        x: {
          scale: 'xscale',
          field: 'x',
        },
        y: {
          value: 0,
        },
        y2: {signal: 'height'},
      },
      update: {
        stroke: {value: '#4c72ba'},
        fill: {
          value: '#4c72ba',
        },
        strokeOpacity: [
          {
            test: 'brushXIn ? indexof(brushXIn,datum.x) > -1 : false',
            value: 0.2,
          },
          {value: 0},
        ],
      },
    },
  };

  // Use voronoi hit targets based on mid point of each x position so that it draws nicely spaced boxes
  // This works well with a point scale, where there aren't even bands around each point since first and last points don't have outer edge padding
  const xHitTargets: GroupMark = {
    name: 'x_hit_target_group',
    type: 'group',
    marks: [
      {
        name: 'mid_points',
        type: 'symbol',
        zindex: 1,
        from: {data: 'x_data'},
        interactive: false,
        encode: {
          enter: {
            fill: {value: 'transparent'},
            size: {value: 36},
            x: {scale: 'xscale', field: 'x'},
            y: {signal: 'height /2'},
          },
        },
      },
      {
        name: 'x_hit_target',
        type: 'path',
        from: {data: 'mid_points'},
        encode: {
          enter: {
            fill: {value: 'transparent'},
          },
        },
        transform: [
          {
            type: 'voronoi',
            x: 'datum.x',
            y: 'datum.y',
            size: [{'signal': 'width'}, {'signal': 'height'}],
          },
        ],
      },
    ],
  };

  // Drag bigger circles for targeting ref lines so user can more easily hit with mouse
  const refLineTargets: SymbolMark = {
    name: 'ref_line_targets',
    type: 'symbol',
    from: {
      data: 'values',
    },
    encode: {
      enter: {
        x: {scale: 'xscale', field: 'x'},
        y: {scale: 'yscale', field: 'y'},
        fill: {value: 'transparent'},
        size: {value: 256},
      },
    },
  };

  const pointMarks: SymbolMark = {
    name: 'points',
    type: 'symbol',
    from: {
      data: 'series_facet',
    },
    encode: {
      enter: {
        x: {scale: 'xscale', field: 'x'},
        y: {scale: 'yscale', field: 'y'},
        fill: {scale: 'color', field: 'series'},
      },
      update: {
        fillOpacity: [
          {
            test: 'brushXIn ? indexof(brushXIn,datum.x) > -1 : false',
            value: 1,
          },
          // If only one point in a line, show the point
          {signal: 'item.mark.group.datum.count > 1 ? 0 : 1'},
        ],
      },
    },
  };

  seriesGroupMark.marks!.push(lineMark);
  seriesGroupMark.marks!.push(pointMarks);

  marks.push(seriesGroupMark);

  if (settings.interactive) {
    if (yAxis) marks.push(...yAxis.interactiveMarks);
  }
  marks.push(highlightRuleMark, xHitTargets, refLineTargets);

  // Source data and transforms
  const valuesData: Data = {name: 'values', values: [], transform: []};
  // For measure series, unpivot the measures into the series column
  if (isMeasureSeries) {
    // Pull the series values from the source record, then remap the names to remove __values
    valuesData.transform!.push({
      type: 'fold',
      fields: settings.yChannel.fields.map(
        f => `__values.${explore.fieldAt(f).name}`
      ),
      as: ['series', 'y'],
    });
    valuesData.transform!.push({
      type: 'formula',
      as: 'series',
      expr: "replace(datum.series, '__values.', '')",
    });
  }

  /**************************************
   *
   * Chart signals
   *
   *************************************/

  const interactiveSignals = yAxis ? yAxis.interactiveSignals : [];

  // Base signals
  const signals: Signal[] = [
    {
      name: 'malloyExplore',
    },
    {
      name: 'xFieldRefId',
      value: xRef,
    },
    {
      name: 'seriesFieldRefId',
      value: seriesRef,
    },
    {
      name: 'measureFieldRefId',
      value: yRef,
    },
    {
      name: 'yRefsMap',
      value: yRefsMap,
    },
    {
      name: 'yRefToFieldPath',
      value: yRefsMapInverted,
    },
    {
      name: 'yRefsList',
      value: Object.values(yRefsMap),
    },
    {
      name: 'brushXSourceId',
      value: brushXSourceId,
    },
    {
      name: 'brushSeriesSourceId',
      value: brushSeriesSourceId,
    },
    {
      name: 'brushMeasureSourceId',
      value: brushMeasureSourceId,
    },
    // Brushes coming in from external data store
    {
      name: 'brushIn',
      value: [],
    },

    {
      name: 'brushXIn',
      update: 'getMalloyBrush(brushIn, xFieldRefId)',
    },
    {
      name: 'brushSeriesIn',
      update: 'getMalloyBrush(brushIn, seriesFieldRefId)',
    },
    {
      name: 'brushMeasureIn',
      update: "getMalloyBrush(brushIn, yRefsList, 'measure') || null",
    },
    {
      name: 'brushMeasureRangeIn',
      update:
        "getMalloyBrush(brushIn, measureFieldRefId, 'measure-range') || null",
    },
    {
      name: 'brushMeasureListIn',
      update: isMeasureSeries
        ? "pluck(getMalloyMeasureBrushes(brushIn, yRefsList, yRefToFieldPath),'fieldPath')"
        : '[]',
    },
  ];
  if (settings.interactive) {
    // Interactive signals
    signals.push(
      {
        name: 'brushX',
        on: xRef
          ? [
              {
                events: '@x_hit_target:mouseover', // points too?
                update:
                  "{ fieldRefId: xFieldRefId, value: [datum.datum.x], sourceId: brushXSourceId, type: 'dimension'}",
              },
              {
                events: '@ref_line_targets:mouseover', // points too?
                update:
                  "{ fieldRefId: xFieldRefId, value: [datum.x], sourceId: brushXSourceId, type: 'dimension'}",
              },
              {
                events: '@x_hit_target:mouseout', // points too? @bars:mouseout
                update: 'null',
              },
              {
                events: '@ref_line_targets:mouseout', // points too? @bars:mouseout
                update: 'null',
              },
            ]
          : [],
      },
      {
        name: 'brushSeries',
        on:
          isDimensionalSeries && seriesRef
            ? [
                {
                  events: '@ref_line_targets:mouseover',
                  update:
                    "{ fieldRefId: seriesFieldRefId, value: datum.series, sourceId: brushSeriesSourceId, type: 'dimension' }",
                },
                {
                  events: '@ref_line_targets:mouseout',
                  update: 'null',
                },
                {
                  events: '@legend_labels:mouseover, @legend_symbols:mouseover',
                  update:
                    "{ fieldRefId: seriesFieldRefId, value: datum.value, sourceId: brushSeriesSourceId, type: 'dimension' }",
                },
                {
                  events: '@legend_labels:mouseout, @legend_symbols:mouseout',
                  update: 'null',
                },
              ]
            : [],
      },
      {
        name: 'brushMeasure',
        on: yRef
          ? [
              {
                events: '@ref_line_targets:mouseover',
                update:
                  "{ fieldRefId: measureFieldRefId, value: [datum.y], sourceId: brushMeasureSourceId, type: 'measure'}",
              },
              ...(yAxis?.brushMeasureEvents ?? []),
              {
                events: '@ref_line_targets:mouseout',
                update: 'null',
              },
            ]
          : [],
      },

      // Export this chart's brushes. Series / measure brushes are debounced when set to empty to avoid flickering while moving mouse from one item to the next
      {
        name: 'brushOut',
        update:
          "[{ sourceId: brushXSourceId, data: brushX }, { sourceId: brushSeriesSourceId, data: brushSeries, debounce: { time: 100, strategy: 'on-empty' } }, { sourceId: brushMeasureSourceId, data: brushMeasure } ]",
      },
      ...interactiveSignals,
      {
        name: 'yIsBrushing',
        value: false,
      }
    );
  }

  /**************************************
   *
   * Chart spec
   *
   *************************************/
  const spec: Spec = {
    $schema: 'https://vega.github.io/schema/vega/v5.json',
    width: chartSettings.plotWidth,
    height: chartSettings.plotHeight,
    autosize: {
      type: 'none',
      resize: true,
      contains: 'content',
    },
    padding: chartSettings.padding,
    data: [
      valuesData,
      {
        name: 'x_data',
        source: 'values',
        transform: [
          {
            type: 'aggregate',
            groupby: ['x'],
            fields: ['x'],
            ops: ['values'],
            as: ['v'],
          },
        ],
      },
    ],
    scales: [
      {
        name: 'xscale',
        type: xIsDateorTime ? 'time' : 'point',
        domain: shouldShareXDomain
          ? xIsDateorTime
            ? [Number(xField.minValue), Number(xField.maxValue)]
            : xIsBoolean
            ? [true, false]
            : [...xField.valueSet]
          : {data: 'values', field: 'x'},
        range: 'width',
        paddingOuter: 0.05,
      },
      {
        name: 'yscale',
        nice: true,
        range: 'height',
        zero: settings.zeroBaseline,
        domain: chartSettings.yScale.domain ?? {data: 'values', field: 'y'},
      },
      {
        name: 'color',
        type: 'ordinal',
        range: 'category',
        domain:
          isDimensionalSeries && shouldShareSeriesDomain
            ? [...seriesSet!]
            : {
                data: 'values',
                field: 'series',
              },
      },
    ],
    axes: [
      {
        orient: 'bottom',
        scale: 'xscale',
        title: xField.name,
        labelOverlap: 'greedy',
        labelSeparation: 4,
        ...chartSettings.xAxis,
        encode: {
          ...(xIsDateorTime
            ? {
                labels: {
                  enter: {
                    text: {
                      signal: `renderMalloyTime(malloyExplore, '${xFieldPath}', datum.value)`,
                    },
                  },
                  update: {
                    text: {
                      signal: `renderMalloyTime(malloyExplore, '${xFieldPath}', datum.value)`,
                    },
                  },
                },
              }
            : {}),
        },
      },
      ...(yAxis ? [yAxis.axis] : []),
    ],
    legends: [],
    marks,
    signals,
  };

  // Legend
  let maxCharCt = 0;
  if (hasSeries) {
    // Get legend dimensions
    if (isDimensionalSeries) {
      // Legend size is by legend title or the longest legend value
      maxCharCt = seriesField!.maxString?.length ?? 0;
      maxCharCt = Math.max(maxCharCt, seriesField!.name.length);
    } else {
      maxCharCt = settings.yChannel.fields.reduce(
        (max, f) => Math.max(max, f.length),
        maxCharCt
      );
    }

    // Limit legend size to a hard max, then percentage of chart width, then the max text size
    const legendSize = Math.min(
      LEGEND_MAX,
      chartSettings.totalWidth * LEGEND_PERC,
      maxCharCt * 10 + 20
    );

    const legendSettings: Legend = {
      // Provide padding around legend entries
      titleLimit: legendSize - 20,
      labelLimit: legendSize - 40,
      padding: 8,
      offset: 4,
    };

    (spec.padding as VegaPadding).right = legendSize;
    spec.legends!.push({
      fill: 'color',
      // No title for measure list legends
      title: seriesField ? seriesField.name : '',
      orient: 'right',
      ...legendSettings,
      encode: {
        entries: {
          name: 'legend_entries',
          interactive: true,
        },
        labels: {
          name: 'legend_labels',
          interactive: true,
          update: {
            fillOpacity: [
              {
                test: 'brushSeriesIn === datum.value',
                value: 1,
              },
              {
                test: 'brushSeriesIn && brushSeriesIn != datum.value',
                value: 0.35,
              },
              ...(isMeasureSeries
                ? [
                    {
                      test: 'length(brushMeasureListIn) > 0 && indexof(brushMeasureListIn, datum.value) > -1',
                      value: 1,
                    },
                    {
                      test: 'length(brushMeasureListIn) > 0 && indexof(brushMeasureListIn, datum.value) === -1',
                      value: 0.35,
                    },
                  ]
                : []),
              {value: 1},
            ],
          },
        },
        symbols: {
          name: 'legend_symbols',
          interactive: true,
          update: {
            fillOpacity: [
              {
                test: 'brushSeriesIn === datum.value',
                value: 1,
              },
              {
                test: 'brushSeriesIn && brushSeriesIn != datum.value',
                value: 0.35,
              },
              {value: 1},
            ],
          },
        },
      },
    });
  }

  const mapMalloyDataToChartData: MalloyDataToChartDataHandler = data => {
    const getXValue = (row: RecordCell) => {
      const cell = row.column(xField.name);
      return cell.isTime() ? cell.value.valueOf() : cell.value;
    };

    // TODO: How to limit data across nested charts? Which are unaware of their data usage?
    //    this will only limit data per nested chart
    const mappedData: {
      __values: {[name: string]: CellValue};
      __row: RecordCell;
      x: CellValue;
      y: CellValue;
      series: CellValue;
    }[] = [];
    const localSeriesSet = new Set<string | number | boolean>();
    function skipSeries(seriesVal: string | number | boolean) {
<<<<<<< HEAD
      if (seriesSet) {
        if (explore.isRoot() || shouldShareSeriesDomain) {
          return !seriesSet.has(seriesVal);
        } else {
          if (
            localSeriesSet.size >= maxSeries &&
            !localSeriesSet.has(seriesVal)
          ) {
            return true;
          }
          localSeriesSet.add(seriesVal);
          return false;
=======
      if (shouldShareSeriesDomain && seriesSet) {
        return !seriesSet.has(seriesVal);
      } else {
        if (
          localSeriesSet.size >= maxSeries &&
          !localSeriesSet.has(seriesVal)
        ) {
          return true;
>>>>>>> aeb46b7e
        }
        localSeriesSet.add(seriesVal);
        return false;
      }
    }
    data.rows.slice(0, MAX_DATA_POINTS).forEach(row => {
      let seriesVal = seriesField
        ? row.column(seriesField.name).value
        : yField.name;
      // Limit # of series
      if (skipSeries(seriesVal)) {
        return;
      }
      // Filter out missing date/time/metric values
      const isMissingX = xIsDateorTime && getXValue(row) === null;
      const isMissingY = row.column(yField.name).value === null;
      if (isMissingX || isMissingY) {
        return;
      }
      // Map data fields to chart properties.  Handle undefined values properly.
      if (seriesVal === undefined || seriesVal === null) {
        seriesVal = NULL_SYMBOL;
      }

      mappedData.push({
        __values: row.allCellValues(),
        __row: row,
        x: getXValue(row) ?? NULL_SYMBOL,
        y: row.column(yField.name).value,
        series: seriesVal,
      });
    });

    return {
      data: mappedData,
      isDataLimited: data.rows.length > mappedData.length,
      // Distinguish between limiting by record count and limiting by series count
      dataLimitMessage:
        seriesField && seriesField.valueSet.size > maxSeries
          ? `Showing ${maxSeries.toLocaleString()} of ${seriesField.valueSet.size.toLocaleString()} series`
          : '',
    };
  };

  // Memoize tooltip data
  const tooltipEntryMemo = new Map<Item, ChartTooltipEntry | null>();
  const tooltipItemCountLimit = 10;

  return {
    spec,
    plotWidth: chartSettings.plotWidth,
    plotHeight: chartSettings.plotHeight,
    totalWidth: chartSettings.totalWidth,
    totalHeight: chartSettings.totalHeight,
    chartType: 'line_chart',
    chartTag,
    mapMalloyDataToChartData,
    getTooltipData(item, view) {
      if (tooltipEntryMemo.has(item)) {
        return tooltipEntryMemo.get(item)!;
      }
      const markName = getMarkName(item);
      let tooltipData: ChartTooltipEntry | null = null;
      let records: LineDataRecord[] = [];
      const colorScale = view.scale('color');
      const formatY = (rec: LineDataRecord) => {
        // If dimensional, use the first yField for formatting. Else the series value is the field path of the field to use
        const field = isDimensionalSeries
          ? yField
          : explore.fieldAt(
              seriesField ? Field.pathFromString(rec.series) : [rec.series]
            );

        const value = rec.y;
        return field.isBasic()
          ? renderNumericField(field, value)
          : String(value);
      };

      // Tooltip records for the highlighted points
      if (['x_hit_target', 'ref_line_targets'].includes(markName)) {
        const x =
          markName === 'x_hit_target' ? item.datum.datum.x : item.datum.x;
        records = markName === 'x_hit_target' ? item.datum.datum.v : [];

        const title = xIsDateorTime
          ? renderTimeString(new Date(x), xField.isDate(), xField.timeframe)
          : x;

        const sortedRecords = [...records]
          .sort((a, b) => b.y - a.y)
          .slice(0, tooltipItemCountLimit);

        tooltipData = {
          title: [title],
          entries: sortedRecords.map(rec => ({
            label: rec.series,
            value: formatY(rec),
            highlight: false,
            color: colorScale(rec.series),
            entryType: 'list-item',
          })),
        };
      }

      // Tooltip records for the actual points
      let highlightedSeries: string | null = null;
      if (item.datum && ['ref_line_targets'].includes(getMarkName(item))) {
        const itemData = item.datum;
        highlightedSeries = itemData.series;
        records = [];
        for (const sourceItem of item.mark.items) {
          const lineDataRecord = sourceItem.datum as LineDataRecord;
          if (lineDataRecord.x === itemData.x) {
            records.push(lineDataRecord);
          }
        }
        const title = xIsDateorTime
          ? renderTimeString(
              new Date(itemData.x),
              xField.isDate(),
              xField.timeframe
            )
          : itemData.x;

        // If the highlighted item is not included in the first ~20,
        // then it will probably be cut off.

        const sortedRecords = [...records]
          .sort((a, b) => b.y - a.y)
          .filter(
            (item, index) =>
              index <= tooltipItemCountLimit ||
              item.series === highlightedSeries
          );

        tooltipData = {
          title: [title],
          entries: sortedRecords.map(rec => {
            return {
              label: rec.series,
              value: formatY(rec),
              highlight: highlightedSeries === rec.series,
              color: colorScale(rec.series),
              entryType: 'list-item',
            };
          }),
        };
      }

      const highlightedRecords = records.filter(
        rec => rec.series === highlightedSeries
      );

      // Custom tooltips can only be shown for lowest granularity of the data
      let customTooltipRecords: LineDataRecord[] = [];
      // Series can only show custom tooltips when a single highlighted record
      if (isDimensionalSeries && highlightedRecords.length === 1)
        customTooltipRecords = highlightedRecords;
      // If measure series, pick first measure record to pull custom tooltip data from
      else if (isMeasureSeries) customTooltipRecords = records.slice(0, 1);
      // Non series can only show custom tooltips when a single record
      else if (
        !isDimensionalSeries &&
        !isMeasureSeries &&
        records.length === 1
      ) {
        customTooltipRecords = records;
      }

      customTooltipRecords.sort((a, b) => {
        return a.y - b.y;
      });

      if (customTooltipRecords.length > 20) {
        customTooltipRecords = customTooltipRecords.slice(0, 20);
      }

      if (tooltipData) {
        const customEntries: ChartTooltipEntry['entries'] =
          getCustomTooltipEntries({
            explore,
            records: customTooltipRecords,
          });

        // If not series, put custom entries at end
        // If series, add data under the highlighted series. Note this only works for 1 series value highlight
        const insertPosition = !seriesRef
          ? tooltipData.entries.length
          : tooltipData.entries.findIndex(e => e.highlight) + 1;
        tooltipData.entries.splice(insertPosition, 0, ...customEntries);
      }

      tooltipEntryMemo.set(item, tooltipData);
      return tooltipData;
    },
  };
}<|MERGE_RESOLUTION|>--- conflicted
+++ resolved
@@ -156,10 +156,7 @@
     chartTag.has('series', 'independent') && !forceSharedSeries;
   const shouldShareSeriesDomain =
     forceSharedSeries || (autoSharedSeries && !forceIndependentSeries);
-<<<<<<< HEAD
-
-=======
->>>>>>> aeb46b7e
+  
   const seriesSet = seriesField
     ? new Set([...seriesField.valueSet].slice(0, maxSeries))
     : null;
@@ -765,7 +762,6 @@
     }[] = [];
     const localSeriesSet = new Set<string | number | boolean>();
     function skipSeries(seriesVal: string | number | boolean) {
-<<<<<<< HEAD
       if (seriesSet) {
         if (explore.isRoot() || shouldShareSeriesDomain) {
           return !seriesSet.has(seriesVal);
@@ -778,16 +774,6 @@
           }
           localSeriesSet.add(seriesVal);
           return false;
-=======
-      if (shouldShareSeriesDomain && seriesSet) {
-        return !seriesSet.has(seriesVal);
-      } else {
-        if (
-          localSeriesSet.size >= maxSeries &&
-          !localSeriesSet.has(seriesVal)
-        ) {
-          return true;
->>>>>>> aeb46b7e
         }
         localSeriesSet.add(seriesVal);
         return false;
